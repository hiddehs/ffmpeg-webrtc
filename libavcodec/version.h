/*
 *
 * This file is part of FFmpeg.
 *
 * FFmpeg is free software; you can redistribute it and/or
 * modify it under the terms of the GNU Lesser General Public
 * License as published by the Free Software Foundation; either
 * version 2.1 of the License, or (at your option) any later version.
 *
 * FFmpeg is distributed in the hope that it will be useful,
 * but WITHOUT ANY WARRANTY; without even the implied warranty of
 * MERCHANTABILITY or FITNESS FOR A PARTICULAR PURPOSE.  See the GNU
 * Lesser General Public License for more details.
 *
 * You should have received a copy of the GNU Lesser General Public
 * License along with FFmpeg; if not, write to the Free Software
 * Foundation, Inc., 51 Franklin Street, Fifth Floor, Boston, MA 02110-1301 USA
 */

#ifndef AVCODEC_VERSION_H
#define AVCODEC_VERSION_H

/**
 * @file
 * @ingroup libavc
 * Libavcodec version macros.
 */

#include "libavutil/version.h"

#define LIBAVCODEC_VERSION_MAJOR 55
<<<<<<< HEAD
#define LIBAVCODEC_VERSION_MINOR  70
#define LIBAVCODEC_VERSION_MICRO 100
=======
#define LIBAVCODEC_VERSION_MINOR 57
#define LIBAVCODEC_VERSION_MICRO  0
>>>>>>> c5fca017

#define LIBAVCODEC_VERSION_INT  AV_VERSION_INT(LIBAVCODEC_VERSION_MAJOR, \
                                               LIBAVCODEC_VERSION_MINOR, \
                                               LIBAVCODEC_VERSION_MICRO)
#define LIBAVCODEC_VERSION      AV_VERSION(LIBAVCODEC_VERSION_MAJOR,    \
                                           LIBAVCODEC_VERSION_MINOR,    \
                                           LIBAVCODEC_VERSION_MICRO)
#define LIBAVCODEC_BUILD        LIBAVCODEC_VERSION_INT

#define LIBAVCODEC_IDENT        "Lavc" AV_STRINGIFY(LIBAVCODEC_VERSION)

/**
 * FF_API_* defines may be placed below to indicate public API that will be
 * dropped at a future version bump. The defines themselves are not part of
 * the public API and may change, break or disappear at any time.
 */

#ifndef FF_API_REQUEST_CHANNELS
#define FF_API_REQUEST_CHANNELS (LIBAVCODEC_VERSION_MAJOR < 56)
#endif
#ifndef FF_API_OLD_DECODE_AUDIO
#define FF_API_OLD_DECODE_AUDIO (LIBAVCODEC_VERSION_MAJOR < 56)
#endif
#ifndef FF_API_OLD_ENCODE_AUDIO
#define FF_API_OLD_ENCODE_AUDIO (LIBAVCODEC_VERSION_MAJOR < 56)
#endif
#ifndef FF_API_OLD_ENCODE_VIDEO
#define FF_API_OLD_ENCODE_VIDEO (LIBAVCODEC_VERSION_MAJOR < 56)
#endif
#ifndef FF_API_CODEC_ID
#define FF_API_CODEC_ID          (LIBAVCODEC_VERSION_MAJOR < 56)
#endif
#ifndef FF_API_AUDIO_CONVERT
#define FF_API_AUDIO_CONVERT     (LIBAVCODEC_VERSION_MAJOR < 56)
#endif
#ifndef FF_API_AVCODEC_RESAMPLE
#define FF_API_AVCODEC_RESAMPLE  FF_API_AUDIO_CONVERT
#endif
#ifndef FF_API_DEINTERLACE
#define FF_API_DEINTERLACE       (LIBAVCODEC_VERSION_MAJOR < 56)
#endif
#ifndef FF_API_DESTRUCT_PACKET
#define FF_API_DESTRUCT_PACKET   (LIBAVCODEC_VERSION_MAJOR < 56)
#endif
#ifndef FF_API_GET_BUFFER
#define FF_API_GET_BUFFER        (LIBAVCODEC_VERSION_MAJOR < 56)
#endif
#ifndef FF_API_MISSING_SAMPLE
#define FF_API_MISSING_SAMPLE    (LIBAVCODEC_VERSION_MAJOR < 56)
#endif
#ifndef FF_API_LOWRES
#define FF_API_LOWRES            (LIBAVCODEC_VERSION_MAJOR < 56)
#endif
#ifndef FF_API_CAP_VDPAU
#define FF_API_CAP_VDPAU         (LIBAVCODEC_VERSION_MAJOR < 56)
#endif
#ifndef FF_API_BUFS_VDPAU
#define FF_API_BUFS_VDPAU        (LIBAVCODEC_VERSION_MAJOR < 56)
#endif
#ifndef FF_API_VOXWARE
#define FF_API_VOXWARE           (LIBAVCODEC_VERSION_MAJOR < 56)
#endif
#ifndef FF_API_SET_DIMENSIONS
#define FF_API_SET_DIMENSIONS    (LIBAVCODEC_VERSION_MAJOR < 56)
#endif
#ifndef FF_API_DEBUG_MV
#define FF_API_DEBUG_MV          (LIBAVCODEC_VERSION_MAJOR < 56)
#endif
#ifndef FF_API_AC_VLC
#define FF_API_AC_VLC            (LIBAVCODEC_VERSION_MAJOR < 56)
#endif
#ifndef FF_API_OLD_MSMPEG4
#define FF_API_OLD_MSMPEG4       (LIBAVCODEC_VERSION_MAJOR < 56)
#endif
#ifndef FF_API_ASPECT_EXTENDED
#define FF_API_ASPECT_EXTENDED   (LIBAVCODEC_VERSION_MAJOR < 56)
#endif
#ifndef FF_API_THREAD_OPAQUE
#define FF_API_THREAD_OPAQUE     (LIBAVCODEC_VERSION_MAJOR < 56)
#endif
#ifndef FF_API_CODEC_PKT
#define FF_API_CODEC_PKT         (LIBAVCODEC_VERSION_MAJOR < 56)
#endif
#ifndef FF_API_ARCH_ALPHA
#define FF_API_ARCH_ALPHA        (LIBAVCODEC_VERSION_MAJOR < 56)
#endif
#ifndef FF_API_XVMC
#define FF_API_XVMC              (LIBAVCODEC_VERSION_MAJOR < 56)
#endif
#ifndef FF_API_ERROR_RATE
#define FF_API_ERROR_RATE        (LIBAVCODEC_VERSION_MAJOR < 56)
#endif
#ifndef FF_API_QSCALE_TYPE
#define FF_API_QSCALE_TYPE       (LIBAVCODEC_VERSION_MAJOR < 56)
#endif
#ifndef FF_API_MB_TYPE
#define FF_API_MB_TYPE           (LIBAVCODEC_VERSION_MAJOR < 56)
#endif
#ifndef FF_API_MAX_BFRAMES
#define FF_API_MAX_BFRAMES       (LIBAVCODEC_VERSION_MAJOR < 56)
#endif
#ifndef FF_API_FAST_MALLOC
#define FF_API_FAST_MALLOC       (LIBAVCODEC_VERSION_MAJOR < 56)
#endif
#ifndef FF_API_NEG_LINESIZES
#define FF_API_NEG_LINESIZES     (LIBAVCODEC_VERSION_MAJOR < 56)
#endif
#ifndef FF_API_EMU_EDGE
#define FF_API_EMU_EDGE          (LIBAVCODEC_VERSION_MAJOR < 56)
#endif
#ifndef FF_API_DSPUTIL
#define FF_API_DSPUTIL           (LIBAVCODEC_VERSION_MAJOR < 56)
#endif
#ifndef FF_API_ARCH_SH4
#define FF_API_ARCH_SH4          (LIBAVCODEC_VERSION_MAJOR < 56)
#endif
#ifndef FF_API_ARCH_SPARC
#define FF_API_ARCH_SPARC        (LIBAVCODEC_VERSION_MAJOR < 56)
#endif
#ifndef FF_API_INPUT_PRESERVED
#define FF_API_INPUT_PRESERVED   (LIBAVCODEC_VERSION_MAJOR < 57)
#endif
#ifndef FF_API_NORMALIZE_AQP
#define FF_API_NORMALIZE_AQP     (LIBAVCODEC_VERSION_MAJOR < 57)
#endif
#ifndef FF_API_GMC
#define FF_API_GMC               (LIBAVCODEC_VERSION_MAJOR < 57)
#endif
#ifndef FF_API_MV0
#define FF_API_MV0               (LIBAVCODEC_VERSION_MAJOR < 57)
#endif
#ifndef FF_API_CODEC_NAME
#define FF_API_CODEC_NAME        (LIBAVCODEC_VERSION_MAJOR < 57)
#endif

#endif /* AVCODEC_VERSION_H */<|MERGE_RESOLUTION|>--- conflicted
+++ resolved
@@ -29,13 +29,8 @@
 #include "libavutil/version.h"
 
 #define LIBAVCODEC_VERSION_MAJOR 55
-<<<<<<< HEAD
-#define LIBAVCODEC_VERSION_MINOR  70
+#define LIBAVCODEC_VERSION_MINOR  71
 #define LIBAVCODEC_VERSION_MICRO 100
-=======
-#define LIBAVCODEC_VERSION_MINOR 57
-#define LIBAVCODEC_VERSION_MICRO  0
->>>>>>> c5fca017
 
 #define LIBAVCODEC_VERSION_INT  AV_VERSION_INT(LIBAVCODEC_VERSION_MAJOR, \
                                                LIBAVCODEC_VERSION_MINOR, \
