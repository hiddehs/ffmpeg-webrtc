--- conflicted
+++ resolved
@@ -651,7 +651,7 @@
                     s->cur_w);
             s->crow_size = s->pass_row_size + 1;
         }
-        av_dlog(avctx, "row_size=%d crow_size =%d\n",
+        ff_dlog(avctx, "row_size=%d crow_size =%d\n",
                 s->row_size, s->crow_size);
         s->image_buf      = p->data[0];
         s->image_linesize = p->linesize[0];
@@ -993,12 +993,8 @@
             goto fail;
         }
         tag = bytestream2_get_le32(&s->gb);
-<<<<<<< HEAD
         if (avctx->debug & FF_DEBUG_STARTCODE)
             av_log(avctx, AV_LOG_DEBUG, "png: tag=%c%c%c%c length=%u\n",
-=======
-        ff_dlog(avctx, "png: tag=%c%c%c%c length=%u\n",
->>>>>>> 6a85dfc8
                 (tag & 0xff),
                 ((tag >> 8) & 0xff),
                 ((tag >> 16) & 0xff),
@@ -1011,28 +1007,12 @@
         case MKTAG('p', 'H', 'Y', 's'):
             if (decode_phys_chunk(avctx, s) < 0)
                 goto fail;
-<<<<<<< HEAD
-=======
-            }
-            s->bit_depth        = bytestream2_get_byte(&s->gb);
-            s->color_type       = bytestream2_get_byte(&s->gb);
-            s->compression_type = bytestream2_get_byte(&s->gb);
-            s->filter_type      = bytestream2_get_byte(&s->gb);
-            s->interlace_type   = bytestream2_get_byte(&s->gb);
-            bytestream2_skip(&s->gb, 4); /* crc */
-            s->state |= PNG_IHDR;
-            ff_dlog(avctx, "width=%d height=%d depth=%d color_type=%d "
-                           "compression_type=%d filter_type=%d interlace_type=%d\n",
-                    s->width, s->height, s->bit_depth, s->color_type,
-                    s->compression_type, s->filter_type, s->interlace_type);
->>>>>>> 6a85dfc8
             break;
         case MKTAG('f', 'c', 'T', 'L'):
             if (!CONFIG_APNG_DECODER || avctx->codec_id != AV_CODEC_ID_APNG)
                 goto skip_tag;
             if ((ret = decode_fctl_chunk(avctx, s, length)) < 0)
                 goto fail;
-<<<<<<< HEAD
             decode_next_dat = 1;
             break;
         case MKTAG('f', 'd', 'A', 'T'):
@@ -1047,96 +1027,6 @@
             if (CONFIG_APNG_DECODER && avctx->codec_id == AV_CODEC_ID_APNG && !decode_next_dat)
                 goto skip_tag;
             if (decode_idat_chunk(avctx, s, length, p) < 0)
-=======
-            if (!(s->state & PNG_IDAT)) {
-                /* init image info */
-                avctx->width  = s->width;
-                avctx->height = s->height;
-
-                s->channels       = ff_png_get_nb_channels(s->color_type);
-                s->bits_per_pixel = s->bit_depth * s->channels;
-                s->bpp            = (s->bits_per_pixel + 7) >> 3;
-                s->row_size       = (avctx->width * s->bits_per_pixel + 7) >> 3;
-
-                if (s->bit_depth == 8 &&
-                    s->color_type == PNG_COLOR_TYPE_RGB) {
-                    avctx->pix_fmt = AV_PIX_FMT_RGB24;
-                } else if (s->bit_depth == 8 &&
-                           s->color_type == PNG_COLOR_TYPE_RGB_ALPHA) {
-                    avctx->pix_fmt = AV_PIX_FMT_RGB32;
-                } else if (s->bit_depth == 8 &&
-                           s->color_type == PNG_COLOR_TYPE_GRAY) {
-                    avctx->pix_fmt = AV_PIX_FMT_GRAY8;
-                } else if (s->bit_depth == 16 &&
-                           s->color_type == PNG_COLOR_TYPE_GRAY) {
-                    avctx->pix_fmt = AV_PIX_FMT_GRAY16BE;
-                } else if (s->bit_depth == 16 &&
-                           s->color_type == PNG_COLOR_TYPE_RGB) {
-                    avctx->pix_fmt = AV_PIX_FMT_RGB48BE;
-                } else if (s->bit_depth == 1 &&
-                           s->color_type == PNG_COLOR_TYPE_GRAY) {
-                    avctx->pix_fmt = AV_PIX_FMT_MONOBLACK;
-                } else if (s->bit_depth == 8 &&
-                           s->color_type == PNG_COLOR_TYPE_PALETTE) {
-                    avctx->pix_fmt = AV_PIX_FMT_PAL8;
-                } else if (s->bit_depth == 8 &&
-                           s->color_type == PNG_COLOR_TYPE_GRAY_ALPHA) {
-                    avctx->pix_fmt = AV_PIX_FMT_YA8;
-                } else if (s->bit_depth == 16 &&
-                           s->color_type == PNG_COLOR_TYPE_GRAY_ALPHA) {
-                    avctx->pix_fmt = AV_PIX_FMT_YA16BE;
-                } else {
-                    goto fail;
-                }
-
-                if (ff_get_buffer(avctx, p, AV_GET_BUFFER_FLAG_REF) < 0) {
-                    av_log(avctx, AV_LOG_ERROR, "get_buffer() failed\n");
-                    goto fail;
-                }
-                p->pict_type        = AV_PICTURE_TYPE_I;
-                p->key_frame        = 1;
-                p->interlaced_frame = !!s->interlace_type;
-
-                /* compute the compressed row size */
-                if (!s->interlace_type) {
-                    s->crow_size = s->row_size + 1;
-                } else {
-                    s->pass          = 0;
-                    s->pass_row_size = ff_png_pass_row_size(s->pass,
-                                                            s->bits_per_pixel,
-                                                            s->width);
-                    s->crow_size = s->pass_row_size + 1;
-                }
-                ff_dlog(avctx, "row_size=%d crow_size =%d\n",
-                        s->row_size, s->crow_size);
-                s->image_buf      = p->data[0];
-                s->image_linesize = p->linesize[0];
-                /* copy the palette if needed */
-                if (s->color_type == PNG_COLOR_TYPE_PALETTE)
-                    memcpy(p->data[1], s->palette, 256 * sizeof(uint32_t));
-                /* empty row is used if differencing to the first row */
-                s->last_row = av_mallocz(s->row_size);
-                if (!s->last_row)
-                    goto fail;
-                if (s->interlace_type ||
-                    s->color_type == PNG_COLOR_TYPE_RGB_ALPHA) {
-                    s->tmp_row = av_malloc(s->row_size);
-                    if (!s->tmp_row)
-                        goto fail;
-                }
-                /* compressed row */
-                crow_buf_base = av_malloc(s->row_size + 16);
-                if (!crow_buf_base)
-                    goto fail;
-
-                /* we want crow_buf+1 to be 16-byte aligned */
-                s->crow_buf          = crow_buf_base + 15;
-                s->zstream.avail_out = s->crow_size;
-                s->zstream.next_out  = s->crow_buf;
-            }
-            s->state |= PNG_IDAT;
-            if (png_decode_idat(s, length) < 0)
->>>>>>> 6a85dfc8
                 goto fail;
             break;
         case MKTAG('P', 'L', 'T', 'E'):
