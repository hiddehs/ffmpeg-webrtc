--- conflicted
+++ resolved
@@ -88,11 +88,8 @@
     REGISTER_HWACCEL(HEVC_DXVA2,        hevc_dxva2);
     REGISTER_HWACCEL(MPEG1_XVMC,        mpeg1_xvmc);
     REGISTER_HWACCEL(MPEG1_VDPAU,       mpeg1_vdpau);
-<<<<<<< HEAD
     REGISTER_HWACCEL(MPEG2_XVMC,        mpeg2_xvmc);
-=======
     REGISTER_HWACCEL(MPEG2_D3D11VA,     mpeg2_d3d11va);
->>>>>>> d8039ef8
     REGISTER_HWACCEL(MPEG2_DXVA2,       mpeg2_dxva2);
     REGISTER_HWACCEL(MPEG2_VAAPI,       mpeg2_vaapi);
     REGISTER_HWACCEL(MPEG2_VDPAU,       mpeg2_vdpau);
