/*
 * ATRAC3 compatible decoder
 * Copyright (c) 2006-2008 Maxim Poliakovski
 * Copyright (c) 2006-2008 Benjamin Larsson
 *
 * This file is part of FFmpeg.
 *
 * FFmpeg is free software; you can redistribute it and/or
 * modify it under the terms of the GNU Lesser General Public
 * License as published by the Free Software Foundation; either
 * version 2.1 of the License, or (at your option) any later version.
 *
 * FFmpeg is distributed in the hope that it will be useful,
 * but WITHOUT ANY WARRANTY; without even the implied warranty of
 * MERCHANTABILITY or FITNESS FOR A PARTICULAR PURPOSE.  See the GNU
 * Lesser General Public License for more details.
 *
 * You should have received a copy of the GNU Lesser General Public
 * License along with FFmpeg; if not, write to the Free Software
 * Foundation, Inc., 51 Franklin Street, Fifth Floor, Boston, MA 02110-1301 USA
 */

/**
 * @file
 * ATRAC3 compatible decoder.
 * This decoder handles Sony's ATRAC3 data.
 *
 * Container formats used to store ATRAC3 data:
 * RealMedia (.rm), RIFF WAV (.wav, .at3), Sony OpenMG (.oma, .aa3).
 *
 * To use this decoder, a calling application must supply the extradata
 * bytes provided in the containers above.
 */

#include <math.h>
#include <stddef.h>
#include <stdio.h>

#include "libavutil/attributes.h"
#include "libavutil/float_dsp.h"
#include "libavutil/libm.h"
#include "avcodec.h"
#include "bytestream.h"
#include "fft.h"
#include "get_bits.h"
#include "internal.h"

#include "atrac.h"
#include "atrac3data.h"

#define JOINT_STEREO    0x12
#define STEREO          0x2

#define SAMPLES_PER_FRAME 1024
#define MDCT_SIZE          512

typedef struct GainBlock {
    AtracGainInfo g_block[4];
} GainBlock;

typedef struct TonalComponent {
    int pos;
    int num_coefs;
    float coef[8];
} TonalComponent;

typedef struct ChannelUnit {
    int            bands_coded;
    int            num_components;
    float          prev_frame[SAMPLES_PER_FRAME];
    int            gc_blk_switch;
    TonalComponent components[64];
    GainBlock      gain_block[2];

    DECLARE_ALIGNED(32, float, spectrum)[SAMPLES_PER_FRAME];
    DECLARE_ALIGNED(32, float, imdct_buf)[SAMPLES_PER_FRAME];

    float          delay_buf1[46]; ///<qmf delay buffers
    float          delay_buf2[46];
    float          delay_buf3[46];
} ChannelUnit;

typedef struct ATRAC3Context {
    GetBitContext gb;
    //@{
    /** stream data */
    int coding_mode;

    ChannelUnit *units;
    //@}
    //@{
    /** joint-stereo related variables */
    int matrix_coeff_index_prev[4];
    int matrix_coeff_index_now[4];
    int matrix_coeff_index_next[4];
    int weighting_delay[6];
    //@}
    //@{
    /** data buffers */
    uint8_t *decoded_bytes_buffer;
    float temp_buf[1070];
    //@}
    //@{
    /** extradata */
    int scrambled_stream;
    //@}

<<<<<<< HEAD
    AtracGCContext    gainc_ctx;
    FFTContext        mdct_ctx;
    FmtConvertContext fmt_conv;
    AVFloatDSPContext *fdsp;
=======
    AtracGCContext  gainc_ctx;
    FFTContext mdct_ctx;
    AVFloatDSPContext fdsp;
>>>>>>> ee964145
} ATRAC3Context;

static DECLARE_ALIGNED(32, float, mdct_window)[MDCT_SIZE];
static VLC_TYPE atrac3_vlc_table[4096][2];
static VLC   spectral_coeff_tab[7];

/**
 * Regular 512 points IMDCT without overlapping, with the exception of the
 * swapping of odd bands caused by the reverse spectra of the QMF.
 *
 * @param odd_band  1 if the band is an odd band
 */
static void imlt(ATRAC3Context *q, float *input, float *output, int odd_band)
{
    int i;

    if (odd_band) {
        /**
         * Reverse the odd bands before IMDCT, this is an effect of the QMF
         * transform or it gives better compression to do it this way.
         * FIXME: It should be possible to handle this in imdct_calc
         * for that to happen a modification of the prerotation step of
         * all SIMD code and C code is needed.
         * Or fix the functions before so they generate a pre reversed spectrum.
         */
        for (i = 0; i < 128; i++)
            FFSWAP(float, input[i], input[255 - i]);
    }

    q->mdct_ctx.imdct_calc(&q->mdct_ctx, output, input);

    /* Perform windowing on the output. */
    q->fdsp->vector_fmul(output, output, mdct_window, MDCT_SIZE);
}

/*
 * indata descrambling, only used for data coming from the rm container
 */
static int decode_bytes(const uint8_t *input, uint8_t *out, int bytes)
{
    int i, off;
    uint32_t c;
    const uint32_t *buf;
    uint32_t *output = (uint32_t *)out;

    off = (intptr_t)input & 3;
    buf = (const uint32_t *)(input - off);
    if (off)
        c = av_be2ne32((0x537F6103U >> (off * 8)) | (0x537F6103U << (32 - (off * 8))));
    else
        c = av_be2ne32(0x537F6103U);
    bytes += 3 + off;
    for (i = 0; i < bytes / 4; i++)
        output[i] = c ^ buf[i];

    if (off)
        avpriv_request_sample(NULL, "Offset of %d", off);

    return off;
}

static av_cold void init_imdct_window(void)
{
    int i, j;

    /* generate the mdct window, for details see
     * http://wiki.multimedia.cx/index.php?title=RealAudio_atrc#Windows */
    for (i = 0, j = 255; i < 128; i++, j--) {
        float wi = sin(((i + 0.5) / 256.0 - 0.5) * M_PI) + 1.0;
        float wj = sin(((j + 0.5) / 256.0 - 0.5) * M_PI) + 1.0;
        float w  = 0.5 * (wi * wi + wj * wj);
        mdct_window[i] = mdct_window[511 - i] = wi / w;
        mdct_window[j] = mdct_window[511 - j] = wj / w;
    }
}

static av_cold int atrac3_decode_close(AVCodecContext *avctx)
{
    ATRAC3Context *q = avctx->priv_data;

    av_freep(&q->units);
    av_freep(&q->decoded_bytes_buffer);
    av_freep(&q->fdsp);

    ff_mdct_end(&q->mdct_ctx);

    return 0;
}

/**
 * Mantissa decoding
 *
 * @param selector     which table the output values are coded with
 * @param coding_flag  constant length coding or variable length coding
 * @param mantissas    mantissa output table
 * @param num_codes    number of values to get
 */
static void read_quant_spectral_coeffs(GetBitContext *gb, int selector,
                                       int coding_flag, int *mantissas,
                                       int num_codes)
{
    int i, code, huff_symb;

    if (selector == 1)
        num_codes /= 2;

    if (coding_flag != 0) {
        /* constant length coding (CLC) */
        int num_bits = clc_length_tab[selector];

        if (selector > 1) {
            for (i = 0; i < num_codes; i++) {
                if (num_bits)
                    code = get_sbits(gb, num_bits);
                else
                    code = 0;
                mantissas[i] = code;
            }
        } else {
            for (i = 0; i < num_codes; i++) {
                if (num_bits)
                    code = get_bits(gb, num_bits); // num_bits is always 4 in this case
                else
                    code = 0;
                mantissas[i * 2    ] = mantissa_clc_tab[code >> 2];
                mantissas[i * 2 + 1] = mantissa_clc_tab[code &  3];
            }
        }
    } else {
        /* variable length coding (VLC) */
        if (selector != 1) {
            for (i = 0; i < num_codes; i++) {
                huff_symb = get_vlc2(gb, spectral_coeff_tab[selector-1].table,
                                     spectral_coeff_tab[selector-1].bits, 3);
                huff_symb += 1;
                code = huff_symb >> 1;
                if (huff_symb & 1)
                    code = -code;
                mantissas[i] = code;
            }
        } else {
            for (i = 0; i < num_codes; i++) {
                huff_symb = get_vlc2(gb, spectral_coeff_tab[selector - 1].table,
                                     spectral_coeff_tab[selector - 1].bits, 3);
                mantissas[i * 2    ] = mantissa_vlc_tab[huff_symb * 2    ];
                mantissas[i * 2 + 1] = mantissa_vlc_tab[huff_symb * 2 + 1];
            }
        }
    }
}

/**
 * Restore the quantized band spectrum coefficients
 *
 * @return subband count, fix for broken specification/files
 */
static int decode_spectrum(GetBitContext *gb, float *output)
{
    int num_subbands, coding_mode, i, j, first, last, subband_size;
    int subband_vlc_index[32], sf_index[32];
    int mantissas[128];
    float scale_factor;

    num_subbands = get_bits(gb, 5);  // number of coded subbands
    coding_mode  = get_bits1(gb);    // coding Mode: 0 - VLC/ 1-CLC

    /* get the VLC selector table for the subbands, 0 means not coded */
    for (i = 0; i <= num_subbands; i++)
        subband_vlc_index[i] = get_bits(gb, 3);

    /* read the scale factor indexes from the stream */
    for (i = 0; i <= num_subbands; i++) {
        if (subband_vlc_index[i] != 0)
            sf_index[i] = get_bits(gb, 6);
    }

    for (i = 0; i <= num_subbands; i++) {
        first = subband_tab[i    ];
        last  = subband_tab[i + 1];

        subband_size = last - first;

        if (subband_vlc_index[i] != 0) {
            /* decode spectral coefficients for this subband */
            /* TODO: This can be done faster is several blocks share the
             * same VLC selector (subband_vlc_index) */
            read_quant_spectral_coeffs(gb, subband_vlc_index[i], coding_mode,
                                       mantissas, subband_size);

            /* decode the scale factor for this subband */
            scale_factor = ff_atrac_sf_table[sf_index[i]] *
                           inv_max_quant[subband_vlc_index[i]];

            /* inverse quantize the coefficients */
            for (j = 0; first < last; first++, j++)
                output[first] = mantissas[j] * scale_factor;
        } else {
            /* this subband was not coded, so zero the entire subband */
            memset(output + first, 0, subband_size * sizeof(*output));
        }
    }

    /* clear the subbands that were not coded */
    first = subband_tab[i];
    memset(output + first, 0, (SAMPLES_PER_FRAME - first) * sizeof(*output));
    return num_subbands;
}

/**
 * Restore the quantized tonal components
 *
 * @param components tonal components
 * @param num_bands  number of coded bands
 */
static int decode_tonal_components(GetBitContext *gb,
                                   TonalComponent *components, int num_bands)
{
    int i, b, c, m;
    int nb_components, coding_mode_selector, coding_mode;
    int band_flags[4], mantissa[8];
    int component_count = 0;

    nb_components = get_bits(gb, 5);

    /* no tonal components */
    if (nb_components == 0)
        return 0;

    coding_mode_selector = get_bits(gb, 2);
    if (coding_mode_selector == 2)
        return AVERROR_INVALIDDATA;

    coding_mode = coding_mode_selector & 1;

    for (i = 0; i < nb_components; i++) {
        int coded_values_per_component, quant_step_index;

        for (b = 0; b <= num_bands; b++)
            band_flags[b] = get_bits1(gb);

        coded_values_per_component = get_bits(gb, 3);

        quant_step_index = get_bits(gb, 3);
        if (quant_step_index <= 1)
            return AVERROR_INVALIDDATA;

        if (coding_mode_selector == 3)
            coding_mode = get_bits1(gb);

        for (b = 0; b < (num_bands + 1) * 4; b++) {
            int coded_components;

            if (band_flags[b >> 2] == 0)
                continue;

            coded_components = get_bits(gb, 3);

            for (c = 0; c < coded_components; c++) {
                TonalComponent *cmp = &components[component_count];
                int sf_index, coded_values, max_coded_values;
                float scale_factor;

                sf_index = get_bits(gb, 6);
                if (component_count >= 64)
                    return AVERROR_INVALIDDATA;

                cmp->pos = b * 64 + get_bits(gb, 6);

                max_coded_values = SAMPLES_PER_FRAME - cmp->pos;
                coded_values     = coded_values_per_component + 1;
                coded_values     = FFMIN(max_coded_values, coded_values);

                scale_factor = ff_atrac_sf_table[sf_index] *
                               inv_max_quant[quant_step_index];

                read_quant_spectral_coeffs(gb, quant_step_index, coding_mode,
                                           mantissa, coded_values);

                cmp->num_coefs = coded_values;

                /* inverse quant */
                for (m = 0; m < coded_values; m++)
                    cmp->coef[m] = mantissa[m] * scale_factor;

                component_count++;
            }
        }
    }

    return component_count;
}

/**
 * Decode gain parameters for the coded bands
 *
 * @param block      the gainblock for the current band
 * @param num_bands  amount of coded bands
 */
static int decode_gain_control(GetBitContext *gb, GainBlock *block,
                               int num_bands)
{
    int b, j;
    int *level, *loc;

    AtracGainInfo *gain = block->g_block;

    for (b = 0; b <= num_bands; b++) {
        gain[b].num_points = get_bits(gb, 3);
        level              = gain[b].lev_code;
        loc                = gain[b].loc_code;

        for (j = 0; j < gain[b].num_points; j++) {
            level[j] = get_bits(gb, 4);
            loc[j]   = get_bits(gb, 5);
            if (j && loc[j] <= loc[j - 1])
                return AVERROR_INVALIDDATA;
        }
    }

    /* Clear the unused blocks. */
    for (; b < 4 ; b++)
        gain[b].num_points = 0;

    return 0;
}

/**
 * Combine the tonal band spectrum and regular band spectrum
 *
 * @param spectrum        output spectrum buffer
 * @param num_components  number of tonal components
 * @param components      tonal components for this band
 * @return                position of the last tonal coefficient
 */
static int add_tonal_components(float *spectrum, int num_components,
                                TonalComponent *components)
{
    int i, j, last_pos = -1;
    float *input, *output;

    for (i = 0; i < num_components; i++) {
        last_pos = FFMAX(components[i].pos + components[i].num_coefs, last_pos);
        input    = components[i].coef;
        output   = &spectrum[components[i].pos];

        for (j = 0; j < components[i].num_coefs; j++)
            output[j] += input[j];
    }

    return last_pos;
}

#define INTERPOLATE(old, new, nsample) \
    ((old) + (nsample) * 0.125 * ((new) - (old)))

static void reverse_matrixing(float *su1, float *su2, int *prev_code,
                              int *curr_code)
{
    int i, nsample, band;
    float mc1_l, mc1_r, mc2_l, mc2_r;

    for (i = 0, band = 0; band < 4 * 256; band += 256, i++) {
        int s1 = prev_code[i];
        int s2 = curr_code[i];
        nsample = band;

        if (s1 != s2) {
            /* Selector value changed, interpolation needed. */
            mc1_l = matrix_coeffs[s1 * 2    ];
            mc1_r = matrix_coeffs[s1 * 2 + 1];
            mc2_l = matrix_coeffs[s2 * 2    ];
            mc2_r = matrix_coeffs[s2 * 2 + 1];

            /* Interpolation is done over the first eight samples. */
            for (; nsample < band + 8; nsample++) {
                float c1 = su1[nsample];
                float c2 = su2[nsample];
                c2 = c1 * INTERPOLATE(mc1_l, mc2_l, nsample - band) +
                     c2 * INTERPOLATE(mc1_r, mc2_r, nsample - band);
                su1[nsample] = c2;
                su2[nsample] = c1 * 2.0 - c2;
            }
        }

        /* Apply the matrix without interpolation. */
        switch (s2) {
        case 0:     /* M/S decoding */
            for (; nsample < band + 256; nsample++) {
                float c1 = su1[nsample];
                float c2 = su2[nsample];
                su1[nsample] =  c2       * 2.0;
                su2[nsample] = (c1 - c2) * 2.0;
            }
            break;
        case 1:
            for (; nsample < band + 256; nsample++) {
                float c1 = su1[nsample];
                float c2 = su2[nsample];
                su1[nsample] = (c1 + c2) *  2.0;
                su2[nsample] =  c2       * -2.0;
            }
            break;
        case 2:
        case 3:
            for (; nsample < band + 256; nsample++) {
                float c1 = su1[nsample];
                float c2 = su2[nsample];
                su1[nsample] = c1 + c2;
                su2[nsample] = c1 - c2;
            }
            break;
        default:
            av_assert1(0);
        }
    }
}

static void get_channel_weights(int index, int flag, float ch[2])
{
    if (index == 7) {
        ch[0] = 1.0;
        ch[1] = 1.0;
    } else {
        ch[0] = (index & 7) / 7.0;
        ch[1] = sqrt(2 - ch[0] * ch[0]);
        if (flag)
            FFSWAP(float, ch[0], ch[1]);
    }
}

static void channel_weighting(float *su1, float *su2, int *p3)
{
    int band, nsample;
    /* w[x][y] y=0 is left y=1 is right */
    float w[2][2];

    if (p3[1] != 7 || p3[3] != 7) {
        get_channel_weights(p3[1], p3[0], w[0]);
        get_channel_weights(p3[3], p3[2], w[1]);

        for (band = 256; band < 4 * 256; band += 256) {
            for (nsample = band; nsample < band + 8; nsample++) {
                su1[nsample] *= INTERPOLATE(w[0][0], w[0][1], nsample - band);
                su2[nsample] *= INTERPOLATE(w[1][0], w[1][1], nsample - band);
            }
            for(; nsample < band + 256; nsample++) {
                su1[nsample] *= w[1][0];
                su2[nsample] *= w[1][1];
            }
        }
    }
}

/**
 * Decode a Sound Unit
 *
 * @param snd           the channel unit to be used
 * @param output        the decoded samples before IQMF in float representation
 * @param channel_num   channel number
 * @param coding_mode   the coding mode (JOINT_STEREO or regular stereo/mono)
 */
static int decode_channel_sound_unit(ATRAC3Context *q, GetBitContext *gb,
                                     ChannelUnit *snd, float *output,
                                     int channel_num, int coding_mode)
{
    int band, ret, num_subbands, last_tonal, num_bands;
    GainBlock *gain1 = &snd->gain_block[    snd->gc_blk_switch];
    GainBlock *gain2 = &snd->gain_block[1 - snd->gc_blk_switch];

    if (coding_mode == JOINT_STEREO && channel_num == 1) {
        if (get_bits(gb, 2) != 3) {
            av_log(NULL,AV_LOG_ERROR,"JS mono Sound Unit id != 3.\n");
            return AVERROR_INVALIDDATA;
        }
    } else {
        if (get_bits(gb, 6) != 0x28) {
            av_log(NULL,AV_LOG_ERROR,"Sound Unit id != 0x28.\n");
            return AVERROR_INVALIDDATA;
        }
    }

    /* number of coded QMF bands */
    snd->bands_coded = get_bits(gb, 2);

    ret = decode_gain_control(gb, gain2, snd->bands_coded);
    if (ret)
        return ret;

    snd->num_components = decode_tonal_components(gb, snd->components,
                                                  snd->bands_coded);
    if (snd->num_components < 0)
        return snd->num_components;

    num_subbands = decode_spectrum(gb, snd->spectrum);

    /* Merge the decoded spectrum and tonal components. */
    last_tonal = add_tonal_components(snd->spectrum, snd->num_components,
                                      snd->components);


    /* calculate number of used MLT/QMF bands according to the amount of coded
       spectral lines */
    num_bands = (subband_tab[num_subbands] - 1) >> 8;
    if (last_tonal >= 0)
        num_bands = FFMAX((last_tonal + 256) >> 8, num_bands);


    /* Reconstruct time domain samples. */
    for (band = 0; band < 4; band++) {
        /* Perform the IMDCT step without overlapping. */
        if (band <= num_bands)
            imlt(q, &snd->spectrum[band * 256], snd->imdct_buf, band & 1);
        else
            memset(snd->imdct_buf, 0, 512 * sizeof(*snd->imdct_buf));

        /* gain compensation and overlapping */
        ff_atrac_gain_compensation(&q->gainc_ctx, snd->imdct_buf,
                                   &snd->prev_frame[band * 256],
                                   &gain1->g_block[band], &gain2->g_block[band],
                                   256, &output[band * 256]);
    }

    /* Swap the gain control buffers for the next frame. */
    snd->gc_blk_switch ^= 1;

    return 0;
}

static int decode_frame(AVCodecContext *avctx, const uint8_t *databuf,
                        float **out_samples)
{
    ATRAC3Context *q = avctx->priv_data;
    int ret, i;
    uint8_t *ptr1;

    if (q->coding_mode == JOINT_STEREO) {
        /* channel coupling mode */
        /* decode Sound Unit 1 */
        init_get_bits(&q->gb, databuf, avctx->block_align * 8);

        ret = decode_channel_sound_unit(q, &q->gb, q->units, out_samples[0], 0,
                                        JOINT_STEREO);
        if (ret != 0)
            return ret;

        /* Framedata of the su2 in the joint-stereo mode is encoded in
         * reverse byte order so we need to swap it first. */
        if (databuf == q->decoded_bytes_buffer) {
            uint8_t *ptr2 = q->decoded_bytes_buffer + avctx->block_align - 1;
            ptr1          = q->decoded_bytes_buffer;
            for (i = 0; i < avctx->block_align / 2; i++, ptr1++, ptr2--)
                FFSWAP(uint8_t, *ptr1, *ptr2);
        } else {
            const uint8_t *ptr2 = databuf + avctx->block_align - 1;
            for (i = 0; i < avctx->block_align; i++)
                q->decoded_bytes_buffer[i] = *ptr2--;
        }

        /* Skip the sync codes (0xF8). */
        ptr1 = q->decoded_bytes_buffer;
        for (i = 4; *ptr1 == 0xF8; i++, ptr1++) {
            if (i >= avctx->block_align)
                return AVERROR_INVALIDDATA;
        }


        /* set the bitstream reader at the start of the second Sound Unit*/
        init_get_bits8(&q->gb, ptr1, q->decoded_bytes_buffer + avctx->block_align - ptr1);

        /* Fill the Weighting coeffs delay buffer */
        memmove(q->weighting_delay, &q->weighting_delay[2],
                4 * sizeof(*q->weighting_delay));
        q->weighting_delay[4] = get_bits1(&q->gb);
        q->weighting_delay[5] = get_bits(&q->gb, 3);

        for (i = 0; i < 4; i++) {
            q->matrix_coeff_index_prev[i] = q->matrix_coeff_index_now[i];
            q->matrix_coeff_index_now[i]  = q->matrix_coeff_index_next[i];
            q->matrix_coeff_index_next[i] = get_bits(&q->gb, 2);
        }

        /* Decode Sound Unit 2. */
        ret = decode_channel_sound_unit(q, &q->gb, &q->units[1],
                                        out_samples[1], 1, JOINT_STEREO);
        if (ret != 0)
            return ret;

        /* Reconstruct the channel coefficients. */
        reverse_matrixing(out_samples[0], out_samples[1],
                          q->matrix_coeff_index_prev,
                          q->matrix_coeff_index_now);

        channel_weighting(out_samples[0], out_samples[1], q->weighting_delay);
    } else {
        /* normal stereo mode or mono */
        /* Decode the channel sound units. */
        for (i = 0; i < avctx->channels; i++) {
            /* Set the bitstream reader at the start of a channel sound unit. */
            init_get_bits(&q->gb,
                          databuf + i * avctx->block_align / avctx->channels,
                          avctx->block_align * 8 / avctx->channels);

            ret = decode_channel_sound_unit(q, &q->gb, &q->units[i],
                                            out_samples[i], i, q->coding_mode);
            if (ret != 0)
                return ret;
        }
    }

    /* Apply the iQMF synthesis filter. */
    for (i = 0; i < avctx->channels; i++) {
        float *p1 = out_samples[i];
        float *p2 = p1 + 256;
        float *p3 = p2 + 256;
        float *p4 = p3 + 256;
        ff_atrac_iqmf(p1, p2, 256, p1, q->units[i].delay_buf1, q->temp_buf);
        ff_atrac_iqmf(p4, p3, 256, p3, q->units[i].delay_buf2, q->temp_buf);
        ff_atrac_iqmf(p1, p3, 512, p1, q->units[i].delay_buf3, q->temp_buf);
    }

    return 0;
}

static int atrac3_decode_frame(AVCodecContext *avctx, void *data,
                               int *got_frame_ptr, AVPacket *avpkt)
{
    AVFrame *frame     = data;
    const uint8_t *buf = avpkt->data;
    int buf_size = avpkt->size;
    ATRAC3Context *q = avctx->priv_data;
    int ret;
    const uint8_t *databuf;

    if (buf_size < avctx->block_align) {
        av_log(avctx, AV_LOG_ERROR,
               "Frame too small (%d bytes). Truncated file?\n", buf_size);
        return AVERROR_INVALIDDATA;
    }

    /* get output buffer */
    frame->nb_samples = SAMPLES_PER_FRAME;
    if ((ret = ff_get_buffer(avctx, frame, 0)) < 0)
        return ret;

    /* Check if we need to descramble and what buffer to pass on. */
    if (q->scrambled_stream) {
        decode_bytes(buf, q->decoded_bytes_buffer, avctx->block_align);
        databuf = q->decoded_bytes_buffer;
    } else {
        databuf = buf;
    }

    ret = decode_frame(avctx, databuf, (float **)frame->extended_data);
    if (ret) {
        av_log(NULL, AV_LOG_ERROR, "Frame decoding error!\n");
        return ret;
    }

    *got_frame_ptr = 1;

    return avctx->block_align;
}

static av_cold void atrac3_init_static_data(void)
{
    int i;

    init_imdct_window();
    ff_atrac_generate_tables();

    /* Initialize the VLC tables. */
    for (i = 0; i < 7; i++) {
        spectral_coeff_tab[i].table = &atrac3_vlc_table[atrac3_vlc_offs[i]];
        spectral_coeff_tab[i].table_allocated = atrac3_vlc_offs[i + 1] -
                                                atrac3_vlc_offs[i    ];
        init_vlc(&spectral_coeff_tab[i], 9, huff_tab_sizes[i],
                 huff_bits[i],  1, 1,
                 huff_codes[i], 1, 1, INIT_VLC_USE_NEW_STATIC);
    }
}

static av_cold int atrac3_decode_init(AVCodecContext *avctx)
{
    static int static_init_done;
    int i, ret;
    int version, delay, samples_per_frame, frame_factor;
    const uint8_t *edata_ptr = avctx->extradata;
    ATRAC3Context *q = avctx->priv_data;

    if (avctx->channels <= 0 || avctx->channels > 2) {
        av_log(avctx, AV_LOG_ERROR, "Channel configuration error!\n");
        return AVERROR(EINVAL);
    }

    if (!static_init_done)
        atrac3_init_static_data();
    static_init_done = 1;

    /* Take care of the codec-specific extradata. */
    if (avctx->extradata_size == 14) {
        /* Parse the extradata, WAV format */
        av_log(avctx, AV_LOG_DEBUG, "[0-1] %d\n",
               bytestream_get_le16(&edata_ptr));  // Unknown value always 1
        edata_ptr += 4;                             // samples per channel
        q->coding_mode = bytestream_get_le16(&edata_ptr);
        av_log(avctx, AV_LOG_DEBUG,"[8-9] %d\n",
               bytestream_get_le16(&edata_ptr));  //Dupe of coding mode
        frame_factor = bytestream_get_le16(&edata_ptr);  // Unknown always 1
        av_log(avctx, AV_LOG_DEBUG,"[12-13] %d\n",
               bytestream_get_le16(&edata_ptr));  // Unknown always 0

        /* setup */
        samples_per_frame    = SAMPLES_PER_FRAME * avctx->channels;
        version              = 4;
        delay                = 0x88E;
        q->coding_mode       = q->coding_mode ? JOINT_STEREO : STEREO;
        q->scrambled_stream  = 0;

        if (avctx->block_align !=  96 * avctx->channels * frame_factor &&
            avctx->block_align != 152 * avctx->channels * frame_factor &&
            avctx->block_align != 192 * avctx->channels * frame_factor) {
            av_log(avctx, AV_LOG_ERROR, "Unknown frame/channel/frame_factor "
                   "configuration %d/%d/%d\n", avctx->block_align,
                   avctx->channels, frame_factor);
            return AVERROR_INVALIDDATA;
        }
    } else if (avctx->extradata_size == 12 || avctx->extradata_size == 10) {
        /* Parse the extradata, RM format. */
        version                = bytestream_get_be32(&edata_ptr);
        samples_per_frame      = bytestream_get_be16(&edata_ptr);
        delay                  = bytestream_get_be16(&edata_ptr);
        q->coding_mode         = bytestream_get_be16(&edata_ptr);
        q->scrambled_stream    = 1;

    } else {
        av_log(NULL, AV_LOG_ERROR, "Unknown extradata size %d.\n",
               avctx->extradata_size);
        return AVERROR(EINVAL);
    }

    /* Check the extradata */

    if (version != 4) {
        av_log(avctx, AV_LOG_ERROR, "Version %d != 4.\n", version);
        return AVERROR_INVALIDDATA;
    }

    if (samples_per_frame != SAMPLES_PER_FRAME &&
        samples_per_frame != SAMPLES_PER_FRAME * 2) {
        av_log(avctx, AV_LOG_ERROR, "Unknown amount of samples per frame %d.\n",
               samples_per_frame);
        return AVERROR_INVALIDDATA;
    }

    if (delay != 0x88E) {
        av_log(avctx, AV_LOG_ERROR, "Unknown amount of delay %x != 0x88E.\n",
               delay);
        return AVERROR_INVALIDDATA;
    }

    if (q->coding_mode == STEREO)
        av_log(avctx, AV_LOG_DEBUG, "Normal stereo detected.\n");
    else if (q->coding_mode == JOINT_STEREO) {
        if (avctx->channels != 2) {
            av_log(avctx, AV_LOG_ERROR, "Invalid coding mode\n");
            return AVERROR_INVALIDDATA;
        }
        av_log(avctx, AV_LOG_DEBUG, "Joint stereo detected.\n");
    } else {
        av_log(avctx, AV_LOG_ERROR, "Unknown channel coding mode %x!\n",
               q->coding_mode);
        return AVERROR_INVALIDDATA;
    }

    if (avctx->block_align >= UINT_MAX / 2)
        return AVERROR(EINVAL);

    q->decoded_bytes_buffer = av_mallocz(FFALIGN(avctx->block_align, 4) +
                                         FF_INPUT_BUFFER_PADDING_SIZE);
    if (!q->decoded_bytes_buffer)
        return AVERROR(ENOMEM);

    avctx->sample_fmt = AV_SAMPLE_FMT_FLTP;

    /* initialize the MDCT transform */
    if ((ret = ff_mdct_init(&q->mdct_ctx, 9, 1, 1.0 / 32768)) < 0) {
        av_log(avctx, AV_LOG_ERROR, "Error initializing MDCT\n");
        av_freep(&q->decoded_bytes_buffer);
        return ret;
    }

    /* init the joint-stereo decoding data */
    q->weighting_delay[0] = 0;
    q->weighting_delay[1] = 7;
    q->weighting_delay[2] = 0;
    q->weighting_delay[3] = 7;
    q->weighting_delay[4] = 0;
    q->weighting_delay[5] = 7;

    for (i = 0; i < 4; i++) {
        q->matrix_coeff_index_prev[i] = 3;
        q->matrix_coeff_index_now[i]  = 3;
        q->matrix_coeff_index_next[i] = 3;
    }

    ff_atrac_init_gain_compensation(&q->gainc_ctx, 4, 3);
<<<<<<< HEAD
    q->fdsp = avpriv_float_dsp_alloc(avctx->flags & CODEC_FLAG_BITEXACT);
    ff_fmt_convert_init(&q->fmt_conv, avctx);
=======
    avpriv_float_dsp_init(&q->fdsp, avctx->flags & CODEC_FLAG_BITEXACT);
>>>>>>> ee964145

    q->units = av_mallocz_array(avctx->channels, sizeof(*q->units));
    if (!q->units || !q->fdsp) {
        atrac3_decode_close(avctx);
        return AVERROR(ENOMEM);
    }

    return 0;
}

AVCodec ff_atrac3_decoder = {
    .name             = "atrac3",
    .long_name        = NULL_IF_CONFIG_SMALL("ATRAC3 (Adaptive TRansform Acoustic Coding 3)"),
    .type             = AVMEDIA_TYPE_AUDIO,
    .id               = AV_CODEC_ID_ATRAC3,
    .priv_data_size   = sizeof(ATRAC3Context),
    .init             = atrac3_decode_init,
    .close            = atrac3_decode_close,
    .decode           = atrac3_decode_frame,
    .capabilities     = CODEC_CAP_SUBFRAMES | CODEC_CAP_DR1,
    .sample_fmts      = (const enum AVSampleFormat[]) { AV_SAMPLE_FMT_FLTP,
                                                        AV_SAMPLE_FMT_NONE },
};<|MERGE_RESOLUTION|>--- conflicted
+++ resolved
@@ -105,16 +105,9 @@
     int scrambled_stream;
     //@}
 
-<<<<<<< HEAD
     AtracGCContext    gainc_ctx;
     FFTContext        mdct_ctx;
-    FmtConvertContext fmt_conv;
     AVFloatDSPContext *fdsp;
-=======
-    AtracGCContext  gainc_ctx;
-    FFTContext mdct_ctx;
-    AVFloatDSPContext fdsp;
->>>>>>> ee964145
 } ATRAC3Context;
 
 static DECLARE_ALIGNED(32, float, mdct_window)[MDCT_SIZE];
@@ -921,12 +914,7 @@
     }
 
     ff_atrac_init_gain_compensation(&q->gainc_ctx, 4, 3);
-<<<<<<< HEAD
     q->fdsp = avpriv_float_dsp_alloc(avctx->flags & CODEC_FLAG_BITEXACT);
-    ff_fmt_convert_init(&q->fmt_conv, avctx);
-=======
-    avpriv_float_dsp_init(&q->fdsp, avctx->flags & CODEC_FLAG_BITEXACT);
->>>>>>> ee964145
 
     q->units = av_mallocz_array(avctx->channels, sizeof(*q->units));
     if (!q->units || !q->fdsp) {
