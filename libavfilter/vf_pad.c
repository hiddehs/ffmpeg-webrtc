/*
 * Copyright (c) 2008 vmrsss
 * Copyright (c) 2009 Stefano Sabatini
 *
 * This file is part of FFmpeg.
 *
 * FFmpeg is free software; you can redistribute it and/or
 * modify it under the terms of the GNU Lesser General Public
 * License as published by the Free Software Foundation; either
 * version 2.1 of the License, or (at your option) any later version.
 *
 * FFmpeg is distributed in the hope that it will be useful,
 * but WITHOUT ANY WARRANTY; without even the implied warranty of
 * MERCHANTABILITY or FITNESS FOR A PARTICULAR PURPOSE.  See the GNU
 * Lesser General Public License for more details.
 *
 * You should have received a copy of the GNU Lesser General Public
 * License along with FFmpeg; if not, write to the Free Software
 * Foundation, Inc., 51 Franklin Street, Fifth Floor, Boston, MA 02110-1301 USA
 */

/**
 * @file
 * video padding filter
 */

#include "avfilter.h"
#include "formats.h"
#include "internal.h"
#include "video.h"
#include "libavutil/avstring.h"
#include "libavutil/common.h"
#include "libavutil/eval.h"
#include "libavutil/pixdesc.h"
#include "libavutil/colorspace.h"
#include "libavutil/avassert.h"
#include "libavutil/imgutils.h"
#include "libavutil/opt.h"
#include "libavutil/parseutils.h"
#include "libavutil/mathematics.h"
#include "libavutil/opt.h"

#include "drawutils.h"

static const char *const var_names[] = {
    "in_w",   "iw",
    "in_h",   "ih",
    "out_w",  "ow",
    "out_h",  "oh",
    "x",
    "y",
    "a",
    "sar",
    "dar",
    "hsub",
    "vsub",
    NULL
};

enum var_name {
    VAR_IN_W,   VAR_IW,
    VAR_IN_H,   VAR_IH,
    VAR_OUT_W,  VAR_OW,
    VAR_OUT_H,  VAR_OH,
    VAR_X,
    VAR_Y,
    VAR_A,
    VAR_SAR,
    VAR_DAR,
    VAR_HSUB,
    VAR_VSUB,
    VARS_NB
};

static int query_formats(AVFilterContext *ctx)
{
    ff_set_common_formats(ctx, ff_draw_supported_pixel_formats(0));
    return 0;
}

typedef struct {
    const AVClass *class;
    int w, h;               ///< output dimensions, a value of 0 will result in the input size
    int x, y;               ///< offsets of the input area with respect to the padded area
    int in_w, in_h;         ///< width and height for the padded input video, which has to be aligned to the chroma values in order to avoid chroma issues

    char *w_expr;           ///< width  expression string
    char *h_expr;           ///< height expression string
    char *x_expr;           ///< width  expression string
    char *y_expr;           ///< height expression string
    char *color_str;
    uint8_t rgba_color[4];  ///< color for the padding area
    FFDrawContext draw;
    FFDrawColor color;
} PadContext;

static av_cold int init(AVFilterContext *ctx)
{
    PadContext *s = ctx->priv;

<<<<<<< HEAD
    if (av_parse_color(pad->rgba_color, pad->color_str, -1, ctx) < 0)
=======
    if (av_parse_color(s->color, s->color_str, -1, ctx) < 0)
>>>>>>> 3062ac4c
        return AVERROR(EINVAL);

    return 0;
}

<<<<<<< HEAD
static int config_input(AVFilterLink *inlink)
{
    AVFilterContext *ctx = inlink->dst;
    PadContext *pad = ctx->priv;
    int ret;
    double var_values[VARS_NB], res;
    char *expr;

    ff_draw_init(&pad->draw, inlink->format, 0);
    ff_draw_color(&pad->draw, &pad->color, pad->rgba_color);
=======
static av_cold void uninit(AVFilterContext *ctx)
{
    PadContext *s = ctx->priv;
    int i;

    for (i = 0; i < 4; i++) {
        av_freep(&s->line[i]);
        s->line_step[i] = 0;
    }
}

static int config_input(AVFilterLink *inlink)
{
    AVFilterContext *ctx = inlink->dst;
    PadContext *s = ctx->priv;
    const AVPixFmtDescriptor *pix_desc = av_pix_fmt_desc_get(inlink->format);
    uint8_t rgba_color[4];
    int ret, is_packed_rgba;
    double var_values[VARS_NB], res;
    char *expr;

    s->hsub = pix_desc->log2_chroma_w;
    s->vsub = pix_desc->log2_chroma_h;
>>>>>>> 3062ac4c

    var_values[VAR_IN_W]  = var_values[VAR_IW] = inlink->w;
    var_values[VAR_IN_H]  = var_values[VAR_IH] = inlink->h;
    var_values[VAR_OUT_W] = var_values[VAR_OW] = NAN;
    var_values[VAR_OUT_H] = var_values[VAR_OH] = NAN;
    var_values[VAR_A]     = (double) inlink->w / inlink->h;
<<<<<<< HEAD
    var_values[VAR_SAR]   = inlink->sample_aspect_ratio.num ?
        (double) inlink->sample_aspect_ratio.num / inlink->sample_aspect_ratio.den : 1;
    var_values[VAR_DAR]   = var_values[VAR_A] * var_values[VAR_SAR];
    var_values[VAR_HSUB]  = 1 << pad->draw.hsub_max;
    var_values[VAR_VSUB]  = 1 << pad->draw.vsub_max;
=======
    var_values[VAR_HSUB]  = 1<<s->hsub;
    var_values[VAR_VSUB]  = 1<<s->vsub;
>>>>>>> 3062ac4c

    /* evaluate width and height */
    av_expr_parse_and_eval(&res, (expr = s->w_expr),
                           var_names, var_values,
                           NULL, NULL, NULL, NULL, NULL, 0, ctx);
    s->w = var_values[VAR_OUT_W] = var_values[VAR_OW] = res;
    if ((ret = av_expr_parse_and_eval(&res, (expr = s->h_expr),
                                      var_names, var_values,
                                      NULL, NULL, NULL, NULL, NULL, 0, ctx)) < 0)
        goto eval_fail;
    s->h = var_values[VAR_OUT_H] = var_values[VAR_OH] = res;
    /* evaluate the width again, as it may depend on the evaluated output height */
    if ((ret = av_expr_parse_and_eval(&res, (expr = s->w_expr),
                                      var_names, var_values,
                                      NULL, NULL, NULL, NULL, NULL, 0, ctx)) < 0)
        goto eval_fail;
    s->w = var_values[VAR_OUT_W] = var_values[VAR_OW] = res;

    /* evaluate x and y */
    av_expr_parse_and_eval(&res, (expr = s->x_expr),
                           var_names, var_values,
                           NULL, NULL, NULL, NULL, NULL, 0, ctx);
    s->x = var_values[VAR_X] = res;
    if ((ret = av_expr_parse_and_eval(&res, (expr = s->y_expr),
                                      var_names, var_values,
                                      NULL, NULL, NULL, NULL, NULL, 0, ctx)) < 0)
        goto eval_fail;
    s->y = var_values[VAR_Y] = res;
    /* evaluate x again, as it may depend on the evaluated y value */
    if ((ret = av_expr_parse_and_eval(&res, (expr = s->x_expr),
                                      var_names, var_values,
                                      NULL, NULL, NULL, NULL, NULL, 0, ctx)) < 0)
        goto eval_fail;
    s->x = var_values[VAR_X] = res;

    /* sanity check params */
    if (s->w < 0 || s->h < 0 || s->x < 0 || s->y < 0) {
        av_log(ctx, AV_LOG_ERROR, "Negative values are not acceptable.\n");
        return AVERROR(EINVAL);
    }

    if (!s->w)
        s->w = inlink->w;
    if (!s->h)
        s->h = inlink->h;

<<<<<<< HEAD
    pad->w    = ff_draw_round_to_sub(&pad->draw, 0, -1, pad->w);
    pad->h    = ff_draw_round_to_sub(&pad->draw, 1, -1, pad->h);
    pad->x    = ff_draw_round_to_sub(&pad->draw, 0, -1, pad->x);
    pad->y    = ff_draw_round_to_sub(&pad->draw, 1, -1, pad->y);
    pad->in_w = ff_draw_round_to_sub(&pad->draw, 0, -1, inlink->w);
    pad->in_h = ff_draw_round_to_sub(&pad->draw, 1, -1, inlink->h);

    av_log(ctx, AV_LOG_VERBOSE, "w:%d h:%d -> w:%d h:%d x:%d y:%d color:0x%02X%02X%02X%02X\n",
           inlink->w, inlink->h, pad->w, pad->h, pad->x, pad->y,
           pad->rgba_color[0], pad->rgba_color[1], pad->rgba_color[2], pad->rgba_color[3]);
=======
    s->w &= ~((1 << s->hsub) - 1);
    s->h &= ~((1 << s->vsub) - 1);
    s->x &= ~((1 << s->hsub) - 1);
    s->y &= ~((1 << s->vsub) - 1);

    s->in_w = inlink->w & ~((1 << s->hsub) - 1);
    s->in_h = inlink->h & ~((1 << s->vsub) - 1);

    memcpy(rgba_color, s->color, sizeof(rgba_color));
    ff_fill_line_with_color(s->line, s->line_step, s->w, s->color,
                            inlink->format, rgba_color, &is_packed_rgba, NULL);

    av_log(ctx, AV_LOG_VERBOSE, "w:%d h:%d -> w:%d h:%d x:%d y:%d color:0x%02X%02X%02X%02X[%s]\n",
           inlink->w, inlink->h, s->w, s->h, s->x, s->y,
           s->color[0], s->color[1], s->color[2], s->color[3],
           is_packed_rgba ? "rgba" : "yuva");
>>>>>>> 3062ac4c

    if (s->x <  0 || s->y <  0                      ||
        s->w <= 0 || s->h <= 0                      ||
        (unsigned)s->x + (unsigned)inlink->w > s->w ||
        (unsigned)s->y + (unsigned)inlink->h > s->h) {
        av_log(ctx, AV_LOG_ERROR,
               "Input area %d:%d:%d:%d not within the padded area 0:0:%d:%d or zero-sized\n",
               s->x, s->y, s->x + inlink->w, s->y + inlink->h, s->w, s->h);
        return AVERROR(EINVAL);
    }

    return 0;

eval_fail:
    av_log(NULL, AV_LOG_ERROR,
           "Error when evaluating the expression '%s'\n", expr);
    return ret;

}

static int config_output(AVFilterLink *outlink)
{
    PadContext *s = outlink->src->priv;

    outlink->w = s->w;
    outlink->h = s->h;
    return 0;
}

static AVFrame *get_video_buffer(AVFilterLink *inlink, int w, int h)
{
    PadContext *s = inlink->dst->priv;

    AVFrame *frame = ff_get_video_buffer(inlink->dst->outputs[0],
                                         w + (s->w - s->in_w),
                                         h + (s->h - s->in_h));
    int plane;

    if (!frame)
        return NULL;

    frame->width  = w;
    frame->height = h;

    for (plane = 0; plane < 4 && frame->data[plane]; plane++) {
<<<<<<< HEAD
        int hsub = pad->draw.hsub[plane];
        int vsub = pad->draw.vsub[plane];
        frame->data[plane] += (pad->x >> hsub) * pad->draw.pixelstep[plane] +
                              (pad->y >> vsub) * frame->linesize[plane];
=======
        int hsub = (plane == 1 || plane == 2) ? s->hsub : 0;
        int vsub = (plane == 1 || plane == 2) ? s->vsub : 0;

        frame->data[plane] += (s->x >> hsub) * s->line_step[plane] +
            (s->y >> vsub) * frame->linesize[plane];
>>>>>>> 3062ac4c
    }

    return frame;
}

/* check whether each plane in this buffer can be padded without copying */
static int buffer_needs_copy(PadContext *s, AVFrame *frame, AVBufferRef *buf)
{
    int planes[4] = { -1, -1, -1, -1}, *p = planes;
    int i, j;

    /* get all planes in this buffer */
    for (i = 0; i < FF_ARRAY_ELEMS(planes) && frame->data[i]; i++) {
        if (av_frame_get_plane_buffer(frame, i) == buf)
            *p++ = i;
    }

    /* for each plane in this buffer, check that it can be padded without
     * going over buffer bounds or other planes */
    for (i = 0; i < FF_ARRAY_ELEMS(planes) && planes[i] >= 0; i++) {
        int hsub = s->draw.hsub[planes[i]];
        int vsub = s->draw.vsub[planes[i]];

        uint8_t *start = frame->data[planes[i]];
        uint8_t *end   = start + (frame->height >> vsub) *
                                 frame->linesize[planes[i]];

        /* amount of free space needed before the start and after the end
         * of the plane */
        ptrdiff_t req_start = (s->x >> hsub) * s->draw.pixelstep[planes[i]] +
                              (s->y >> vsub) * frame->linesize[planes[i]];
        ptrdiff_t req_end   = ((s->w - s->x - frame->width) >> hsub) *
                              s->draw.pixelstep[planes[i]] +
                              (s->y >> vsub) * frame->linesize[planes[i]];

        if (frame->linesize[planes[i]] < (s->w >> hsub) * s->draw.pixelstep[planes[i]])
            return 1;
        if (start - buf->data < req_start ||
            (buf->data + buf->size) - end < req_end)
            return 1;

#define SIGN(x) ((x) > 0 ? 1 : -1)
        for (j = 0; j < FF_ARRAY_ELEMS(planes) && planes[j] >= 0; j++) {
            int vsub1 = s->draw.vsub[planes[j]];
            uint8_t *start1 = frame->data[planes[j]];
            uint8_t *end1   = start1 + (frame->height >> vsub1) *
                                       frame->linesize[planes[j]];
            if (i == j)
                continue;

            if (SIGN(start - end1) != SIGN(start - end1 - req_start) ||
                SIGN(end - start1) != SIGN(end - start1 + req_end))
                return 1;
        }
    }

    return 0;
}

static int frame_needs_copy(PadContext *s, AVFrame *frame)
{
    int i;

    if (!av_frame_is_writable(frame))
        return 1;

    for (i = 0; i < 4 && frame->buf[i]; i++)
        if (buffer_needs_copy(s, frame, frame->buf[i]))
            return 1;
    return 0;
}

static int filter_frame(AVFilterLink *inlink, AVFrame *in)
{
    PadContext *s = inlink->dst->priv;
    AVFrame *out;
    int needs_copy = frame_needs_copy(s, in);

    if (needs_copy) {
        av_log(inlink->dst, AV_LOG_DEBUG, "Direct padding impossible allocating new frame\n");
        out = ff_get_video_buffer(inlink->dst->outputs[0],
                                  FFMAX(inlink->w, s->w),
                                  FFMAX(inlink->h, s->h));
        if (!out) {
            av_frame_free(&in);
            return AVERROR(ENOMEM);
        }

        av_frame_copy_props(out, in);
    } else {
        int i;

        out = in;
<<<<<<< HEAD
        for (i = 0; i < 4 && out->data[i]; i++) {
            int hsub = pad->draw.hsub[i];
            int vsub = pad->draw.vsub[i];
            out->data[i] -= (pad->x >> hsub) * pad->draw.pixelstep[i] +
                            (pad->y >> vsub) * out->linesize[i];
=======
        for (i = 0; i < FF_ARRAY_ELEMS(out->data) && out->data[i]; i++) {
            int hsub = (i == 1 || i == 2) ? s->hsub : 0;
            int vsub = (i == 1 || i == 2) ? s->vsub : 0;
            out->data[i] -= (s->x >> hsub) * s->line_step[i] +
                            (s->y >> vsub) * out->linesize[i];
>>>>>>> 3062ac4c
        }
    }

    /* top bar */
<<<<<<< HEAD
    if (pad->y) {
        ff_fill_rectangle(&pad->draw, &pad->color,
                          out->data, out->linesize,
                          0, 0, pad->w, pad->y);
    }

    /* bottom bar */
    if (pad->h > pad->y + pad->in_h) {
        ff_fill_rectangle(&pad->draw, &pad->color,
                          out->data, out->linesize,
                          0, pad->y + pad->in_h, pad->w, pad->h - pad->y - pad->in_h);
    }

    /* left border */
    ff_fill_rectangle(&pad->draw, &pad->color, out->data, out->linesize,
                      0, pad->y, pad->x, in->height);

    if (needs_copy) {
        ff_copy_rectangle2(&pad->draw,
                          out->data, out->linesize, in->data, in->linesize,
                          pad->x, pad->y, 0, 0, in->width, in->height);
    }

    /* right border */
    ff_fill_rectangle(&pad->draw, &pad->color, out->data, out->linesize,
                      pad->x + pad->in_w, pad->y, pad->w - pad->x - pad->in_w,
=======
    if (s->y) {
        ff_draw_rectangle(out->data, out->linesize,
                          s->line, s->line_step, s->hsub, s->vsub,
                          0, 0, s->w, s->y);
    }

    /* bottom bar */
    if (s->h > s->y + s->in_h) {
        ff_draw_rectangle(out->data, out->linesize,
                          s->line, s->line_step, s->hsub, s->vsub,
                          0, s->y + s->in_h, s->w, s->h - s->y - s->in_h);
    }

    /* left border */
    ff_draw_rectangle(out->data, out->linesize, s->line, s->line_step,
                      s->hsub, s->vsub, 0, s->y, s->x, in->height);

    if (needs_copy) {
        ff_copy_rectangle(out->data, out->linesize, in->data, in->linesize,
                          s->line_step, s->hsub, s->vsub,
                          s->x, s->y, 0, in->width, in->height);
    }

    /* right border */
    ff_draw_rectangle(out->data, out->linesize,
                      s->line, s->line_step, s->hsub, s->vsub,
                      s->x + s->in_w, s->y, s->w - s->x - s->in_w,
>>>>>>> 3062ac4c
                      in->height);

    out->width  = s->w;
    out->height = s->h;

    if (in != out)
        av_frame_free(&in);
    return ff_filter_frame(inlink->dst->outputs[0], out);
}

#define OFFSET(x) offsetof(PadContext, x)
#define FLAGS AV_OPT_FLAG_FILTERING_PARAM|AV_OPT_FLAG_VIDEO_PARAM

static const AVOption pad_options[] = {
    { "width",  "set the pad area width expression",       OFFSET(w_expr), AV_OPT_TYPE_STRING, {.str = "iw"}, CHAR_MIN, CHAR_MAX, FLAGS },
    { "w",      "set the pad area width expression",       OFFSET(w_expr), AV_OPT_TYPE_STRING, {.str = "iw"}, CHAR_MIN, CHAR_MAX, FLAGS },
    { "height", "set the pad area height expression",      OFFSET(h_expr), AV_OPT_TYPE_STRING, {.str = "ih"}, CHAR_MIN, CHAR_MAX, FLAGS },
    { "h",      "set the pad area height expression",      OFFSET(h_expr), AV_OPT_TYPE_STRING, {.str = "ih"}, CHAR_MIN, CHAR_MAX, FLAGS },
    { "x",      "set the x offset expression for the input image position", OFFSET(x_expr), AV_OPT_TYPE_STRING, {.str = "0"}, CHAR_MIN, CHAR_MAX, FLAGS },
    { "y",      "set the y offset expression for the input image position", OFFSET(y_expr), AV_OPT_TYPE_STRING, {.str = "0"}, CHAR_MIN, CHAR_MAX, FLAGS },
    { "color",  "set the color of the padded area border", OFFSET(color_str), AV_OPT_TYPE_STRING, {.str = "black"}, .flags = FLAGS },
    { NULL },
};

AVFILTER_DEFINE_CLASS(pad);

static const AVFilterPad avfilter_vf_pad_inputs[] = {
    {
        .name             = "default",
        .type             = AVMEDIA_TYPE_VIDEO,
        .config_props     = config_input,
        .get_video_buffer = get_video_buffer,
        .filter_frame     = filter_frame,
    },
    { NULL }
};

static const AVFilterPad avfilter_vf_pad_outputs[] = {
    {
        .name         = "default",
        .type         = AVMEDIA_TYPE_VIDEO,
        .config_props = config_output,
    },
    { NULL }
};

AVFilter avfilter_vf_pad = {
    .name          = "pad",
    .description   = NULL_IF_CONFIG_SMALL("Pad input image to width:height[:x:y[:color]] (default x and y: 0, default color: black)."),

    .priv_size     = sizeof(PadContext),
    .priv_class    = &pad_class,
    .init          = init,
    .query_formats = query_formats,

    .inputs    = avfilter_vf_pad_inputs,

    .outputs   = avfilter_vf_pad_outputs,
};<|MERGE_RESOLUTION|>--- conflicted
+++ resolved
@@ -98,68 +98,33 @@
 {
     PadContext *s = ctx->priv;
 
-<<<<<<< HEAD
-    if (av_parse_color(pad->rgba_color, pad->color_str, -1, ctx) < 0)
-=======
-    if (av_parse_color(s->color, s->color_str, -1, ctx) < 0)
->>>>>>> 3062ac4c
+    if (av_parse_color(s->rgba_color, s->color_str, -1, ctx) < 0)
         return AVERROR(EINVAL);
 
     return 0;
 }
 
-<<<<<<< HEAD
 static int config_input(AVFilterLink *inlink)
 {
     AVFilterContext *ctx = inlink->dst;
-    PadContext *pad = ctx->priv;
+    PadContext *s = ctx->priv;
     int ret;
     double var_values[VARS_NB], res;
     char *expr;
 
-    ff_draw_init(&pad->draw, inlink->format, 0);
-    ff_draw_color(&pad->draw, &pad->color, pad->rgba_color);
-=======
-static av_cold void uninit(AVFilterContext *ctx)
-{
-    PadContext *s = ctx->priv;
-    int i;
-
-    for (i = 0; i < 4; i++) {
-        av_freep(&s->line[i]);
-        s->line_step[i] = 0;
-    }
-}
-
-static int config_input(AVFilterLink *inlink)
-{
-    AVFilterContext *ctx = inlink->dst;
-    PadContext *s = ctx->priv;
-    const AVPixFmtDescriptor *pix_desc = av_pix_fmt_desc_get(inlink->format);
-    uint8_t rgba_color[4];
-    int ret, is_packed_rgba;
-    double var_values[VARS_NB], res;
-    char *expr;
-
-    s->hsub = pix_desc->log2_chroma_w;
-    s->vsub = pix_desc->log2_chroma_h;
->>>>>>> 3062ac4c
+    ff_draw_init(&s->draw, inlink->format, 0);
+    ff_draw_color(&s->draw, &s->color, s->rgba_color);
 
     var_values[VAR_IN_W]  = var_values[VAR_IW] = inlink->w;
     var_values[VAR_IN_H]  = var_values[VAR_IH] = inlink->h;
     var_values[VAR_OUT_W] = var_values[VAR_OW] = NAN;
     var_values[VAR_OUT_H] = var_values[VAR_OH] = NAN;
     var_values[VAR_A]     = (double) inlink->w / inlink->h;
-<<<<<<< HEAD
     var_values[VAR_SAR]   = inlink->sample_aspect_ratio.num ?
         (double) inlink->sample_aspect_ratio.num / inlink->sample_aspect_ratio.den : 1;
     var_values[VAR_DAR]   = var_values[VAR_A] * var_values[VAR_SAR];
-    var_values[VAR_HSUB]  = 1 << pad->draw.hsub_max;
-    var_values[VAR_VSUB]  = 1 << pad->draw.vsub_max;
-=======
-    var_values[VAR_HSUB]  = 1<<s->hsub;
-    var_values[VAR_VSUB]  = 1<<s->vsub;
->>>>>>> 3062ac4c
+    var_values[VAR_HSUB]  = 1 << s->draw.hsub_max;
+    var_values[VAR_VSUB]  = 1 << s->draw.vsub_max;
 
     /* evaluate width and height */
     av_expr_parse_and_eval(&res, (expr = s->w_expr),
@@ -206,35 +171,16 @@
     if (!s->h)
         s->h = inlink->h;
 
-<<<<<<< HEAD
-    pad->w    = ff_draw_round_to_sub(&pad->draw, 0, -1, pad->w);
-    pad->h    = ff_draw_round_to_sub(&pad->draw, 1, -1, pad->h);
-    pad->x    = ff_draw_round_to_sub(&pad->draw, 0, -1, pad->x);
-    pad->y    = ff_draw_round_to_sub(&pad->draw, 1, -1, pad->y);
-    pad->in_w = ff_draw_round_to_sub(&pad->draw, 0, -1, inlink->w);
-    pad->in_h = ff_draw_round_to_sub(&pad->draw, 1, -1, inlink->h);
+    s->w    = ff_draw_round_to_sub(&s->draw, 0, -1, s->w);
+    s->h    = ff_draw_round_to_sub(&s->draw, 1, -1, s->h);
+    s->x    = ff_draw_round_to_sub(&s->draw, 0, -1, s->x);
+    s->y    = ff_draw_round_to_sub(&s->draw, 1, -1, s->y);
+    s->in_w = ff_draw_round_to_sub(&s->draw, 0, -1, inlink->w);
+    s->in_h = ff_draw_round_to_sub(&s->draw, 1, -1, inlink->h);
 
     av_log(ctx, AV_LOG_VERBOSE, "w:%d h:%d -> w:%d h:%d x:%d y:%d color:0x%02X%02X%02X%02X\n",
-           inlink->w, inlink->h, pad->w, pad->h, pad->x, pad->y,
-           pad->rgba_color[0], pad->rgba_color[1], pad->rgba_color[2], pad->rgba_color[3]);
-=======
-    s->w &= ~((1 << s->hsub) - 1);
-    s->h &= ~((1 << s->vsub) - 1);
-    s->x &= ~((1 << s->hsub) - 1);
-    s->y &= ~((1 << s->vsub) - 1);
-
-    s->in_w = inlink->w & ~((1 << s->hsub) - 1);
-    s->in_h = inlink->h & ~((1 << s->vsub) - 1);
-
-    memcpy(rgba_color, s->color, sizeof(rgba_color));
-    ff_fill_line_with_color(s->line, s->line_step, s->w, s->color,
-                            inlink->format, rgba_color, &is_packed_rgba, NULL);
-
-    av_log(ctx, AV_LOG_VERBOSE, "w:%d h:%d -> w:%d h:%d x:%d y:%d color:0x%02X%02X%02X%02X[%s]\n",
            inlink->w, inlink->h, s->w, s->h, s->x, s->y,
-           s->color[0], s->color[1], s->color[2], s->color[3],
-           is_packed_rgba ? "rgba" : "yuva");
->>>>>>> 3062ac4c
+           s->rgba_color[0], s->rgba_color[1], s->rgba_color[2], s->rgba_color[3]);
 
     if (s->x <  0 || s->y <  0                      ||
         s->w <= 0 || s->h <= 0                      ||
@@ -280,18 +226,10 @@
     frame->height = h;
 
     for (plane = 0; plane < 4 && frame->data[plane]; plane++) {
-<<<<<<< HEAD
-        int hsub = pad->draw.hsub[plane];
-        int vsub = pad->draw.vsub[plane];
-        frame->data[plane] += (pad->x >> hsub) * pad->draw.pixelstep[plane] +
-                              (pad->y >> vsub) * frame->linesize[plane];
-=======
-        int hsub = (plane == 1 || plane == 2) ? s->hsub : 0;
-        int vsub = (plane == 1 || plane == 2) ? s->vsub : 0;
-
-        frame->data[plane] += (s->x >> hsub) * s->line_step[plane] +
-            (s->y >> vsub) * frame->linesize[plane];
->>>>>>> 3062ac4c
+        int hsub = s->draw.hsub[plane];
+        int vsub = s->draw.vsub[plane];
+        frame->data[plane] += (s->x >> hsub) * s->draw.pixelstep[plane] +
+                              (s->y >> vsub) * frame->linesize[plane];
     }
 
     return frame;
@@ -385,79 +323,41 @@
         int i;
 
         out = in;
-<<<<<<< HEAD
         for (i = 0; i < 4 && out->data[i]; i++) {
-            int hsub = pad->draw.hsub[i];
-            int vsub = pad->draw.vsub[i];
-            out->data[i] -= (pad->x >> hsub) * pad->draw.pixelstep[i] +
-                            (pad->y >> vsub) * out->linesize[i];
-=======
-        for (i = 0; i < FF_ARRAY_ELEMS(out->data) && out->data[i]; i++) {
-            int hsub = (i == 1 || i == 2) ? s->hsub : 0;
-            int vsub = (i == 1 || i == 2) ? s->vsub : 0;
-            out->data[i] -= (s->x >> hsub) * s->line_step[i] +
+            int hsub = s->draw.hsub[i];
+            int vsub = s->draw.vsub[i];
+            out->data[i] -= (s->x >> hsub) * s->draw.pixelstep[i] +
                             (s->y >> vsub) * out->linesize[i];
->>>>>>> 3062ac4c
         }
     }
 
     /* top bar */
-<<<<<<< HEAD
-    if (pad->y) {
-        ff_fill_rectangle(&pad->draw, &pad->color,
+    if (s->y) {
+        ff_fill_rectangle(&s->draw, &s->color,
                           out->data, out->linesize,
-                          0, 0, pad->w, pad->y);
-    }
-
-    /* bottom bar */
-    if (pad->h > pad->y + pad->in_h) {
-        ff_fill_rectangle(&pad->draw, &pad->color,
-                          out->data, out->linesize,
-                          0, pad->y + pad->in_h, pad->w, pad->h - pad->y - pad->in_h);
-    }
-
-    /* left border */
-    ff_fill_rectangle(&pad->draw, &pad->color, out->data, out->linesize,
-                      0, pad->y, pad->x, in->height);
-
-    if (needs_copy) {
-        ff_copy_rectangle2(&pad->draw,
-                          out->data, out->linesize, in->data, in->linesize,
-                          pad->x, pad->y, 0, 0, in->width, in->height);
-    }
-
-    /* right border */
-    ff_fill_rectangle(&pad->draw, &pad->color, out->data, out->linesize,
-                      pad->x + pad->in_w, pad->y, pad->w - pad->x - pad->in_w,
-=======
-    if (s->y) {
-        ff_draw_rectangle(out->data, out->linesize,
-                          s->line, s->line_step, s->hsub, s->vsub,
                           0, 0, s->w, s->y);
     }
 
     /* bottom bar */
     if (s->h > s->y + s->in_h) {
-        ff_draw_rectangle(out->data, out->linesize,
-                          s->line, s->line_step, s->hsub, s->vsub,
+        ff_fill_rectangle(&s->draw, &s->color,
+                          out->data, out->linesize,
                           0, s->y + s->in_h, s->w, s->h - s->y - s->in_h);
     }
 
     /* left border */
-    ff_draw_rectangle(out->data, out->linesize, s->line, s->line_step,
-                      s->hsub, s->vsub, 0, s->y, s->x, in->height);
+    ff_fill_rectangle(&s->draw, &s->color, out->data, out->linesize,
+                      0, s->y, s->x, in->height);
 
     if (needs_copy) {
-        ff_copy_rectangle(out->data, out->linesize, in->data, in->linesize,
-                          s->line_step, s->hsub, s->vsub,
-                          s->x, s->y, 0, in->width, in->height);
+        ff_copy_rectangle2(&s->draw,
+                          out->data, out->linesize, in->data, in->linesize,
+                          s->x, s->y, 0, 0, in->width, in->height);
     }
 
     /* right border */
-    ff_draw_rectangle(out->data, out->linesize,
-                      s->line, s->line_step, s->hsub, s->vsub,
+    ff_fill_rectangle(&s->draw, &s->color, out->data, out->linesize,
                       s->x + s->in_w, s->y, s->w - s->x - s->in_w,
->>>>>>> 3062ac4c
                       in->height);
 
     out->width  = s->w;
