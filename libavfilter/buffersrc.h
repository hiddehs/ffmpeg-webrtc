--- conflicted
+++ resolved
@@ -29,7 +29,12 @@
 #include "libavcodec/avcodec.h"
 #include "avfilter.h"
 
-<<<<<<< HEAD
+/**
+ * @defgroup lavfi_buffersrc Buffer source API
+ * @ingroup lavfi
+ * @{
+ */
+
 enum {
 
     /**
@@ -78,13 +83,6 @@
  * The number is reset when a frame is added.
  */
 unsigned av_buffersrc_get_nb_failed_requests(AVFilterContext *buffer_src);
-=======
-/**
- * @defgroup lavfi_buffersrc Buffer source API
- * @ingroup lavfi
- * @{
- */
->>>>>>> ba7dfe5c
 
 #if FF_API_AVFILTERBUFFER
 /**
@@ -137,7 +135,6 @@
 int av_buffersrc_add_frame(AVFilterContext *ctx, AVFrame *frame);
 
 /**
-<<<<<<< HEAD
  * Add a frame to the buffer source.
  *
  * By default, if the frame is reference-counted, this function will take
@@ -155,9 +152,9 @@
 int av_buffersrc_add_frame_flags(AVFilterContext *buffer_src,
                                  AVFrame *frame, int flags);
 
-=======
+
+/**
  * @}
  */
->>>>>>> ba7dfe5c
 
 #endif /* AVFILTER_BUFFERSRC_H */