--- conflicted
+++ resolved
@@ -3824,15 +3824,9 @@
         sep = strstr(buf, "://");
         if (sep) {
             /* Take scheme from base url */
-<<<<<<< HEAD
-            if (rel[1] == '/')
-                sep[1] = '\0';
-            else {
-=======
             if (rel[1] == '/') {
                 sep[1] = '\0';
             } else {
->>>>>>> cbcd497f
                 /* Take scheme and host from base url */
                 sep += 3;
                 sep = strchr(sep, '/');
