/*
 * copyright (c) 2001 Fabrice Bellard
 *
 * This file is part of FFmpeg.
 *
 * FFmpeg is free software; you can redistribute it and/or
 * modify it under the terms of the GNU Lesser General Public
 * License as published by the Free Software Foundation; either
 * version 2.1 of the License, or (at your option) any later version.
 *
 * FFmpeg is distributed in the hope that it will be useful,
 * but WITHOUT ANY WARRANTY; without even the implied warranty of
 * MERCHANTABILITY or FITNESS FOR A PARTICULAR PURPOSE.  See the GNU
 * Lesser General Public License for more details.
 *
 * You should have received a copy of the GNU Lesser General Public
 * License along with FFmpeg; if not, write to the Free Software
 * Foundation, Inc., 51 Franklin Street, Fifth Floor, Boston, MA 02110-1301 USA
 */

#ifndef AVFORMAT_AVFORMAT_H
#define AVFORMAT_AVFORMAT_H

/**
 * @file
 * @ingroup libavf
 * Main libavformat public API header
 */

/**
 * @defgroup libavf I/O and Muxing/Demuxing Library
 * @{
 *
 * Libavformat (lavf) is a library for dealing with various media container
 * formats. Its main two purposes are demuxing - i.e. splitting a media file
 * into component streams, and the reverse process of muxing - writing supplied
 * data in a specified container format. It also has an @ref lavf_io
 * "I/O module" which supports a number of protocols for accessing the data (e.g.
 * file, tcp, http and others). Before using lavf, you need to call
 * av_register_all() to register all compiled muxers, demuxers and protocols.
 * Unless you are absolutely sure you won't use libavformat's network
 * capabilities, you should also call avformat_network_init().
 *
 * A supported input format is described by an AVInputFormat struct, conversely
 * an output format is described by AVOutputFormat. You can iterate over all
 * registered input/output formats using the av_iformat_next() /
 * av_oformat_next() functions. The protocols layer is not part of the public
 * API, so you can only get the names of supported protocols with the
 * avio_enum_protocols() function.
 *
 * Main lavf structure used for both muxing and demuxing is AVFormatContext,
 * which exports all information about the file being read or written. As with
 * most Libavformat structures, its size is not part of public ABI, so it cannot be
 * allocated on stack or directly with av_malloc(). To create an
 * AVFormatContext, use avformat_alloc_context() (some functions, like
 * avformat_open_input() might do that for you).
 *
 * Most importantly an AVFormatContext contains:
 * @li the @ref AVFormatContext.iformat "input" or @ref AVFormatContext.oformat
 * "output" format. It is either autodetected or set by user for input;
 * always set by user for output.
 * @li an @ref AVFormatContext.streams "array" of AVStreams, which describe all
 * elementary streams stored in the file. AVStreams are typically referred to
 * using their index in this array.
 * @li an @ref AVFormatContext.pb "I/O context". It is either opened by lavf or
 * set by user for input, always set by user for output (unless you are dealing
 * with an AVFMT_NOFILE format).
 *
 * @section lavf_options Passing options to (de)muxers
 * Lavf allows to configure muxers and demuxers using the @ref avoptions
 * mechanism. Generic (format-independent) libavformat options are provided by
 * AVFormatContext, they can be examined from a user program by calling
 * av_opt_next() / av_opt_find() on an allocated AVFormatContext (or its AVClass
 * from avformat_get_class()). Private (format-specific) options are provided by
 * AVFormatContext.priv_data if and only if AVInputFormat.priv_class /
 * AVOutputFormat.priv_class of the corresponding format struct is non-NULL.
 * Further options may be provided by the @ref AVFormatContext.pb "I/O context",
 * if its AVClass is non-NULL, and the protocols layer. See the discussion on
 * nesting in @ref avoptions documentation to learn how to access those.
 *
 * @defgroup lavf_decoding Demuxing
 * @{
 * Demuxers read a media file and split it into chunks of data (@em packets). A
 * @ref AVPacket "packet" contains one or more encoded frames which belongs to a
 * single elementary stream. In the lavf API this process is represented by the
 * avformat_open_input() function for opening a file, av_read_frame() for
 * reading a single packet and finally avformat_close_input(), which does the
 * cleanup.
 *
 * @section lavf_decoding_open Opening a media file
 * The minimum information required to open a file is its URL or filename, which
 * is passed to avformat_open_input(), as in the following code:
 * @code
 * const char    *url = "in.mp3";
 * AVFormatContext *s = NULL;
 * int ret = avformat_open_input(&s, url, NULL, NULL);
 * if (ret < 0)
 *     abort();
 * @endcode
 * The above code attempts to allocate an AVFormatContext, open the
 * specified file (autodetecting the format) and read the header, exporting the
 * information stored there into s. Some formats do not have a header or do not
 * store enough information there, so it is recommended that you call the
 * avformat_find_stream_info() function which tries to read and decode a few
 * frames to find missing information.
 *
 * In some cases you might want to preallocate an AVFormatContext yourself with
 * avformat_alloc_context() and do some tweaking on it before passing it to
 * avformat_open_input(). One such case is when you want to use custom functions
 * for reading input data instead of lavf internal I/O layer.
 * To do that, create your own AVIOContext with avio_alloc_context(), passing
 * your reading callbacks to it. Then set the @em pb field of your
 * AVFormatContext to newly created AVIOContext.
 *
 * Since the format of the opened file is in general not known until after
 * avformat_open_input() has returned, it is not possible to set demuxer private
 * options on a preallocated context. Instead, the options should be passed to
 * avformat_open_input() wrapped in an AVDictionary:
 * @code
 * AVDictionary *options = NULL;
 * av_dict_set(&options, "video_size", "640x480", 0);
 * av_dict_set(&options, "pixel_format", "rgb24", 0);
 *
 * if (avformat_open_input(&s, url, NULL, &options) < 0)
 *     abort();
 * av_dict_free(&options);
 * @endcode
 * This code passes the private options 'video_size' and 'pixel_format' to the
 * demuxer. They would be necessary for e.g. the rawvideo demuxer, since it
 * cannot know how to interpret raw video data otherwise. If the format turns
 * out to be something different than raw video, those options will not be
 * recognized by the demuxer and therefore will not be applied. Such unrecognized
 * options are then returned in the options dictionary (recognized options are
 * consumed). The calling program can handle such unrecognized options as it
 * wishes, e.g.
 * @code
 * AVDictionaryEntry *e;
 * if (e = av_dict_get(options, "", NULL, AV_DICT_IGNORE_SUFFIX)) {
 *     fprintf(stderr, "Option %s not recognized by the demuxer.\n", e->key);
 *     abort();
 * }
 * @endcode
 *
 * After you have finished reading the file, you must close it with
 * avformat_close_input(). It will free everything associated with the file.
 *
 * @section lavf_decoding_read Reading from an opened file
 * Reading data from an opened AVFormatContext is done by repeatedly calling
 * av_read_frame() on it. Each call, if successful, will return an AVPacket
 * containing encoded data for one AVStream, identified by
 * AVPacket.stream_index. This packet may be passed straight into the libavcodec
 * decoding functions avcodec_decode_video2(), avcodec_decode_audio4() or
 * avcodec_decode_subtitle2() if the caller wishes to decode the data.
 *
 * AVPacket.pts, AVPacket.dts and AVPacket.duration timing information will be
 * set if known. They may also be unset (i.e. AV_NOPTS_VALUE for
 * pts/dts, 0 for duration) if the stream does not provide them. The timing
 * information will be in AVStream.time_base units, i.e. it has to be
 * multiplied by the timebase to convert them to seconds.
 *
 * If AVPacket.buf is set on the returned packet, then the packet is
 * allocated dynamically and the user may keep it indefinitely.
 * Otherwise, if AVPacket.buf is NULL, the packet data is backed by a
 * static storage somewhere inside the demuxer and the packet is only valid
 * until the next av_read_frame() call or closing the file. If the caller
 * requires a longer lifetime, av_dup_packet() will make an av_malloc()ed copy
 * of it.
 * In both cases, the packet must be freed with av_free_packet() when it is no
 * longer needed.
 *
 * @section lavf_decoding_seek Seeking
 * @}
 *
 * @defgroup lavf_encoding Muxing
 * @{
 * Muxers take encoded data in the form of @ref AVPacket "AVPackets" and write
 * it into files or other output bytestreams in the specified container format.
 *
 * The main API functions for muxing are avformat_write_header() for writing the
 * file header, av_write_frame() / av_interleaved_write_frame() for writing the
 * packets and av_write_trailer() for finalizing the file.
 *
 * At the beginning of the muxing process, the caller must first call
 * avformat_alloc_context() to create a muxing context. The caller then sets up
 * the muxer by filling the various fields in this context:
 *
 * - The @ref AVFormatContext.oformat "oformat" field must be set to select the
 *   muxer that will be used.
 * - Unless the format is of the AVFMT_NOFILE type, the @ref AVFormatContext.pb
 *   "pb" field must be set to an opened IO context, either returned from
 *   avio_open2() or a custom one.
 * - Unless the format is of the AVFMT_NOSTREAMS type, at least one stream must
 *   be created with the avformat_new_stream() function. The caller should fill
 *   the @ref AVStream.codec "stream codec context" information, such as the
 *   codec @ref AVCodecContext.codec_type "type", @ref AVCodecContext.codec_id
 *   "id" and other parameters (e.g. width / height, the pixel or sample format,
 *   etc.) as known. The @ref AVStream.time_base "stream timebase" should
 *   be set to the timebase that the caller desires to use for this stream (note
 *   that the timebase actually used by the muxer can be different, as will be
 *   described later).
 * - The caller may fill in additional information, such as @ref
 *   AVFormatContext.metadata "global" or @ref AVStream.metadata "per-stream"
 *   metadata, @ref AVFormatContext.chapters "chapters", @ref
 *   AVFormatContext.programs "programs", etc. as described in the
 *   AVFormatContext documentation. Whether such information will actually be
 *   stored in the output depends on what the container format and the muxer
 *   support.
 *
 * When the muxing context is fully set up, the caller must call
 * avformat_write_header() to initialize the muxer internals and write the file
 * header. Whether anything actually is written to the IO context at this step
 * depends on the muxer, but this function must always be called. Any muxer
 * private options must be passed in the options parameter to this function.
 *
 * The data is then sent to the muxer by repeatedly calling av_write_frame() or
 * av_interleaved_write_frame() (consult those functions' documentation for
 * discussion on the difference between them; only one of them may be used with
 * a single muxing context, they should not be mixed). Do note that the timing
 * information on the packets sent to the muxer must be in the corresponding
 * AVStream's timebase. That timebase is set by the muxer (in the
 * avformat_write_header() step) and may be different from the timebase
 * requested by the caller.
 *
 * Once all the data has been written, the caller must call av_write_trailer()
 * to flush any buffered packets and finalize the output file, then close the IO
 * context (if any) and finally free the muxing context with
 * avformat_free_context().
 * @}
 *
 * @defgroup lavf_io I/O Read/Write
 * @{
 * @}
 *
 * @defgroup lavf_codec Demuxers
 * @{
 * @defgroup lavf_codec_native Native Demuxers
 * @{
 * @}
 * @defgroup lavf_codec_wrappers External library wrappers
 * @{
 * @}
 * @}
 * @defgroup lavf_protos I/O Protocols
 * @{
 * @}
 * @defgroup lavf_internal Internal
 * @{
 * @}
 * @}
 *
 */

#include <time.h>
#include <stdio.h>  /* FILE */
#include "libavcodec/avcodec.h"
#include "libavutil/dict.h"
#include "libavutil/log.h"

#include "avio.h"
#include "libavformat/version.h"

struct AVFormatContext;

struct AVDeviceInfoList;
struct AVDeviceCapabilitiesQuery;

/**
 * @defgroup metadata_api Public Metadata API
 * @{
 * @ingroup libavf
 * The metadata API allows libavformat to export metadata tags to a client
 * application when demuxing. Conversely it allows a client application to
 * set metadata when muxing.
 *
 * Metadata is exported or set as pairs of key/value strings in the 'metadata'
 * fields of the AVFormatContext, AVStream, AVChapter and AVProgram structs
 * using the @ref lavu_dict "AVDictionary" API. Like all strings in FFmpeg,
 * metadata is assumed to be UTF-8 encoded Unicode. Note that metadata
 * exported by demuxers isn't checked to be valid UTF-8 in most cases.
 *
 * Important concepts to keep in mind:
 * -  Keys are unique; there can never be 2 tags with the same key. This is
 *    also meant semantically, i.e., a demuxer should not knowingly produce
 *    several keys that are literally different but semantically identical.
 *    E.g., key=Author5, key=Author6. In this example, all authors must be
 *    placed in the same tag.
 * -  Metadata is flat, not hierarchical; there are no subtags. If you
 *    want to store, e.g., the email address of the child of producer Alice
 *    and actor Bob, that could have key=alice_and_bobs_childs_email_address.
 * -  Several modifiers can be applied to the tag name. This is done by
 *    appending a dash character ('-') and the modifier name in the order
 *    they appear in the list below -- e.g. foo-eng-sort, not foo-sort-eng.
 *    -  language -- a tag whose value is localized for a particular language
 *       is appended with the ISO 639-2/B 3-letter language code.
 *       For example: Author-ger=Michael, Author-eng=Mike
 *       The original/default language is in the unqualified "Author" tag.
 *       A demuxer should set a default if it sets any translated tag.
 *    -  sorting  -- a modified version of a tag that should be used for
 *       sorting will have '-sort' appended. E.g. artist="The Beatles",
 *       artist-sort="Beatles, The".
 * - Some protocols and demuxers support metadata updates. After a successful
 *   call to av_read_packet(), AVFormatContext.event_flags or AVStream.event_flags
 *   will be updated to indicate if metadata changed. In order to detect metadata
 *   changes on a stream, you need to loop through all streams in the AVFormatContext
 *   and check their individual event_flags.
 *
 * -  Demuxers attempt to export metadata in a generic format, however tags
 *    with no generic equivalents are left as they are stored in the container.
 *    Follows a list of generic tag names:
 *
 @verbatim
 album        -- name of the set this work belongs to
 album_artist -- main creator of the set/album, if different from artist.
                 e.g. "Various Artists" for compilation albums.
 artist       -- main creator of the work
 comment      -- any additional description of the file.
 composer     -- who composed the work, if different from artist.
 copyright    -- name of copyright holder.
 creation_time-- date when the file was created, preferably in ISO 8601.
 date         -- date when the work was created, preferably in ISO 8601.
 disc         -- number of a subset, e.g. disc in a multi-disc collection.
 encoder      -- name/settings of the software/hardware that produced the file.
 encoded_by   -- person/group who created the file.
 filename     -- original name of the file.
 genre        -- <self-evident>.
 language     -- main language in which the work is performed, preferably
                 in ISO 639-2 format. Multiple languages can be specified by
                 separating them with commas.
 performer    -- artist who performed the work, if different from artist.
                 E.g for "Also sprach Zarathustra", artist would be "Richard
                 Strauss" and performer "London Philharmonic Orchestra".
 publisher    -- name of the label/publisher.
 service_name     -- name of the service in broadcasting (channel name).
 service_provider -- name of the service provider in broadcasting.
 title        -- name of the work.
 track        -- number of this work in the set, can be in form current/total.
 variant_bitrate -- the total bitrate of the bitrate variant that the current stream is part of
 @endverbatim
 *
 * Look in the examples section for an application example how to use the Metadata API.
 *
 * @}
 */

/* packet functions */


/**
 * Allocate and read the payload of a packet and initialize its
 * fields with default values.
 *
 * @param s    associated IO context
 * @param pkt packet
 * @param size desired payload size
 * @return >0 (read size) if OK, AVERROR_xxx otherwise
 */
int av_get_packet(AVIOContext *s, AVPacket *pkt, int size);


/**
 * Read data and append it to the current content of the AVPacket.
 * If pkt->size is 0 this is identical to av_get_packet.
 * Note that this uses av_grow_packet and thus involves a realloc
 * which is inefficient. Thus this function should only be used
 * when there is no reasonable way to know (an upper bound of)
 * the final size.
 *
 * @param s    associated IO context
 * @param pkt packet
 * @param size amount of data to read
 * @return >0 (read size) if OK, AVERROR_xxx otherwise, previous data
 *         will not be lost even if an error occurs.
 */
int av_append_packet(AVIOContext *s, AVPacket *pkt, int size);

#if FF_API_LAVF_FRAC
/*************************************************/
/* fractional numbers for exact pts handling */

/**
 * The exact value of the fractional number is: 'val + num / den'.
 * num is assumed to be 0 <= num < den.
 */
typedef struct AVFrac {
    int64_t val, num, den;
} AVFrac;
#endif

/*************************************************/
/* input/output formats */

struct AVCodecTag;

/**
 * This structure contains the data a format has to probe a file.
 */
typedef struct AVProbeData {
    const char *filename;
    unsigned char *buf; /**< Buffer must have AVPROBE_PADDING_SIZE of extra allocated bytes filled with zero. */
    int buf_size;       /**< Size of buf except extra allocated bytes */
    const char *mime_type; /**< mime_type, when known. */
} AVProbeData;

#define AVPROBE_SCORE_RETRY (AVPROBE_SCORE_MAX/4)
#define AVPROBE_SCORE_STREAM_RETRY (AVPROBE_SCORE_MAX/4-1)

#define AVPROBE_SCORE_EXTENSION  50 ///< score for file extension
#define AVPROBE_SCORE_MIME       75 ///< score for file mime type
#define AVPROBE_SCORE_MAX       100 ///< maximum score

#define AVPROBE_PADDING_SIZE 32             ///< extra allocated bytes at the end of the probe buffer

/// Demuxer will use avio_open, no opened file should be provided by the caller.
#define AVFMT_NOFILE        0x0001
#define AVFMT_NEEDNUMBER    0x0002 /**< Needs '%d' in filename. */
#define AVFMT_SHOW_IDS      0x0008 /**< Show format stream IDs numbers. */
#define AVFMT_RAWPICTURE    0x0020 /**< Format wants AVPicture structure for
                                      raw picture data. */
#define AVFMT_GLOBALHEADER  0x0040 /**< Format wants global header. */
#define AVFMT_NOTIMESTAMPS  0x0080 /**< Format does not need / have any timestamps. */
#define AVFMT_GENERIC_INDEX 0x0100 /**< Use generic index building code. */
#define AVFMT_TS_DISCONT    0x0200 /**< Format allows timestamp discontinuities. Note, muxers always require valid (monotone) timestamps */
#define AVFMT_VARIABLE_FPS  0x0400 /**< Format allows variable fps. */
#define AVFMT_NODIMENSIONS  0x0800 /**< Format does not need width/height */
#define AVFMT_NOSTREAMS     0x1000 /**< Format does not require any streams */
#define AVFMT_NOBINSEARCH   0x2000 /**< Format does not allow to fall back on binary search via read_timestamp */
#define AVFMT_NOGENSEARCH   0x4000 /**< Format does not allow to fall back on generic search */
#define AVFMT_NO_BYTE_SEEK  0x8000 /**< Format does not allow seeking by bytes */
#define AVFMT_ALLOW_FLUSH  0x10000 /**< Format allows flushing. If not set, the muxer will not receive a NULL packet in the write_packet function. */
#if LIBAVFORMAT_VERSION_MAJOR <= 54
#define AVFMT_TS_NONSTRICT 0x8020000 //we try to be compatible to the ABIs of ffmpeg and major forks
#else
#define AVFMT_TS_NONSTRICT 0x20000
#endif
                                   /**< Format does not require strictly
                                        increasing timestamps, but they must
                                        still be monotonic */
#define AVFMT_TS_NEGATIVE  0x40000 /**< Format allows muxing negative
                                        timestamps. If not set the timestamp
                                        will be shifted in av_write_frame and
                                        av_interleaved_write_frame so they
                                        start from 0.
                                        The user or muxer can override this through
                                        AVFormatContext.avoid_negative_ts
                                        */

#define AVFMT_SEEK_TO_PTS   0x4000000 /**< Seeking is based on PTS */

/**
 * @addtogroup lavf_encoding
 * @{
 */
typedef struct AVOutputFormat {
    const char *name;
    /**
     * Descriptive name for the format, meant to be more human-readable
     * than name. You should use the NULL_IF_CONFIG_SMALL() macro
     * to define it.
     */
    const char *long_name;
    const char *mime_type;
    const char *extensions; /**< comma-separated filename extensions */
    /* output support */
    enum AVCodecID audio_codec;    /**< default audio codec */
    enum AVCodecID video_codec;    /**< default video codec */
    enum AVCodecID subtitle_codec; /**< default subtitle codec */
    /**
     * can use flags: AVFMT_NOFILE, AVFMT_NEEDNUMBER, AVFMT_RAWPICTURE,
     * AVFMT_GLOBALHEADER, AVFMT_NOTIMESTAMPS, AVFMT_VARIABLE_FPS,
     * AVFMT_NODIMENSIONS, AVFMT_NOSTREAMS, AVFMT_ALLOW_FLUSH,
     * AVFMT_TS_NONSTRICT
     */
    int flags;

    /**
     * List of supported codec_id-codec_tag pairs, ordered by "better
     * choice first". The arrays are all terminated by AV_CODEC_ID_NONE.
     */
    const struct AVCodecTag * const *codec_tag;


    const AVClass *priv_class; ///< AVClass for the private context

    /*****************************************************************
     * No fields below this line are part of the public API. They
     * may not be used outside of libavformat and can be changed and
     * removed at will.
     * New public fields should be added right above.
     *****************************************************************
     */
    struct AVOutputFormat *next;
    /**
     * size of private data so that it can be allocated in the wrapper
     */
    int priv_data_size;

    int (*write_header)(struct AVFormatContext *);
    /**
     * Write a packet. If AVFMT_ALLOW_FLUSH is set in flags,
     * pkt can be NULL in order to flush data buffered in the muxer.
     * When flushing, return 0 if there still is more data to flush,
     * or 1 if everything was flushed and there is no more buffered
     * data.
     */
    int (*write_packet)(struct AVFormatContext *, AVPacket *pkt);
    int (*write_trailer)(struct AVFormatContext *);
    /**
     * Currently only used to set pixel format if not YUV420P.
     */
    int (*interleave_packet)(struct AVFormatContext *, AVPacket *out,
                             AVPacket *in, int flush);
    /**
     * Test if the given codec can be stored in this container.
     *
     * @return 1 if the codec is supported, 0 if it is not.
     *         A negative number if unknown.
     *         MKTAG('A', 'P', 'I', 'C') if the codec is only supported as AV_DISPOSITION_ATTACHED_PIC
     */
    int (*query_codec)(enum AVCodecID id, int std_compliance);

    void (*get_output_timestamp)(struct AVFormatContext *s, int stream,
                                 int64_t *dts, int64_t *wall);
    /**
     * Allows sending messages from application to device.
     */
    int (*control_message)(struct AVFormatContext *s, int type,
                           void *data, size_t data_size);

    /**
     * Write an uncoded AVFrame.
     *
     * See av_write_uncoded_frame() for details.
     *
     * The library will free *frame afterwards, but the muxer can prevent it
     * by setting the pointer to NULL.
     */
    int (*write_uncoded_frame)(struct AVFormatContext *, int stream_index,
                               AVFrame **frame, unsigned flags);
    /**
     * Returns device list with it properties.
     * @see avdevice_list_devices() for more details.
     */
    int (*get_device_list)(struct AVFormatContext *s, struct AVDeviceInfoList *device_list);
    /**
     * Initialize device capabilities submodule.
     * @see avdevice_capabilities_create() for more details.
     */
    int (*create_device_capabilities)(struct AVFormatContext *s, struct AVDeviceCapabilitiesQuery *caps);
    /**
     * Free device capabilities submodule.
     * @see avdevice_capabilities_free() for more details.
     */
    int (*free_device_capabilities)(struct AVFormatContext *s, struct AVDeviceCapabilitiesQuery *caps);
} AVOutputFormat;
/**
 * @}
 */

/**
 * @addtogroup lavf_decoding
 * @{
 */
typedef struct AVInputFormat {
    /**
     * A comma separated list of short names for the format. New names
     * may be appended with a minor bump.
     */
    const char *name;

    /**
     * Descriptive name for the format, meant to be more human-readable
     * than name. You should use the NULL_IF_CONFIG_SMALL() macro
     * to define it.
     */
    const char *long_name;

    /**
     * Can use flags: AVFMT_NOFILE, AVFMT_NEEDNUMBER, AVFMT_SHOW_IDS,
     * AVFMT_GENERIC_INDEX, AVFMT_TS_DISCONT, AVFMT_NOBINSEARCH,
     * AVFMT_NOGENSEARCH, AVFMT_NO_BYTE_SEEK, AVFMT_SEEK_TO_PTS.
     */
    int flags;

    /**
     * If extensions are defined, then no probe is done. You should
     * usually not use extension format guessing because it is not
     * reliable enough
     */
    const char *extensions;

    const struct AVCodecTag * const *codec_tag;

    const AVClass *priv_class; ///< AVClass for the private context

    /**
     * Comma-separated list of mime types.
     * It is used check for matching mime types while probing.
     * @see av_probe_input_format2
     */
    const char *mime_type;

    /*****************************************************************
     * No fields below this line are part of the public API. They
     * may not be used outside of libavformat and can be changed and
     * removed at will.
     * New public fields should be added right above.
     *****************************************************************
     */
    struct AVInputFormat *next;

    /**
     * Raw demuxers store their codec ID here.
     */
    int raw_codec_id;

    /**
     * Size of private data so that it can be allocated in the wrapper.
     */
    int priv_data_size;

    /**
     * Tell if a given file has a chance of being parsed as this format.
     * The buffer provided is guaranteed to be AVPROBE_PADDING_SIZE bytes
     * big so you do not have to check for that unless you need more.
     */
    int (*read_probe)(AVProbeData *);

    /**
     * Read the format header and initialize the AVFormatContext
     * structure. Return 0 if OK. Only used in raw format right
     * now. 'avformat_new_stream' should be called to create new streams.
     */
    int (*read_header)(struct AVFormatContext *);

    /**
     * Read one packet and put it in 'pkt'. pts and flags are also
     * set. 'avformat_new_stream' can be called only if the flag
     * AVFMTCTX_NOHEADER is used and only in the calling thread (not in a
     * background thread).
     * @return 0 on success, < 0 on error.
     *         When returning an error, pkt must not have been allocated
     *         or must be freed before returning
     */
    int (*read_packet)(struct AVFormatContext *, AVPacket *pkt);

    /**
     * Close the stream. The AVFormatContext and AVStreams are not
     * freed by this function
     */
    int (*read_close)(struct AVFormatContext *);

    /**
     * Seek to a given timestamp relative to the frames in
     * stream component stream_index.
     * @param stream_index Must not be -1.
     * @param flags Selects which direction should be preferred if no exact
     *              match is available.
     * @return >= 0 on success (but not necessarily the new offset)
     */
    int (*read_seek)(struct AVFormatContext *,
                     int stream_index, int64_t timestamp, int flags);

    /**
     * Get the next timestamp in stream[stream_index].time_base units.
     * @return the timestamp or AV_NOPTS_VALUE if an error occurred
     */
    int64_t (*read_timestamp)(struct AVFormatContext *s, int stream_index,
                              int64_t *pos, int64_t pos_limit);

    /**
     * Start/resume playing - only meaningful if using a network-based format
     * (RTSP).
     */
    int (*read_play)(struct AVFormatContext *);

    /**
     * Pause playing - only meaningful if using a network-based format
     * (RTSP).
     */
    int (*read_pause)(struct AVFormatContext *);

    /**
     * Seek to timestamp ts.
     * Seeking will be done so that the point from which all active streams
     * can be presented successfully will be closest to ts and within min/max_ts.
     * Active streams are all streams that have AVStream.discard < AVDISCARD_ALL.
     */
    int (*read_seek2)(struct AVFormatContext *s, int stream_index, int64_t min_ts, int64_t ts, int64_t max_ts, int flags);

    /**
     * Returns device list with it properties.
     * @see avdevice_list_devices() for more details.
     */
    int (*get_device_list)(struct AVFormatContext *s, struct AVDeviceInfoList *device_list);

    /**
     * Initialize device capabilities submodule.
     * @see avdevice_capabilities_create() for more details.
     */
    int (*create_device_capabilities)(struct AVFormatContext *s, struct AVDeviceCapabilitiesQuery *caps);

    /**
     * Free device capabilities submodule.
     * @see avdevice_capabilities_free() for more details.
     */
    int (*free_device_capabilities)(struct AVFormatContext *s, struct AVDeviceCapabilitiesQuery *caps);
} AVInputFormat;
/**
 * @}
 */

enum AVStreamParseType {
    AVSTREAM_PARSE_NONE,
    AVSTREAM_PARSE_FULL,       /**< full parsing and repack */
    AVSTREAM_PARSE_HEADERS,    /**< Only parse headers, do not repack. */
    AVSTREAM_PARSE_TIMESTAMPS, /**< full parsing and interpolation of timestamps for frames not starting on a packet boundary */
    AVSTREAM_PARSE_FULL_ONCE,  /**< full parsing and repack of the first frame only, only implemented for H.264 currently */
    AVSTREAM_PARSE_FULL_RAW=MKTAG(0,'R','A','W'),       /**< full parsing and repack with timestamp and position generation by parser for raw
                                                             this assumes that each packet in the file contains no demuxer level headers and
                                                             just codec level data, otherwise position generation would fail */
};

typedef struct AVIndexEntry {
    int64_t pos;
    int64_t timestamp;        /**<
                               * Timestamp in AVStream.time_base units, preferably the time from which on correctly decoded frames are available
                               * when seeking to this entry. That means preferable PTS on keyframe based formats.
                               * But demuxers can choose to store a different timestamp, if it is more convenient for the implementation or nothing better
                               * is known
                               */
#define AVINDEX_KEYFRAME 0x0001
    int flags:2;
    int size:30; //Yeah, trying to keep the size of this small to reduce memory requirements (it is 24 vs. 32 bytes due to possible 8-byte alignment).
    int min_distance;         /**< Minimum distance between this and the previous keyframe, used to avoid unneeded searching. */
} AVIndexEntry;

#define AV_DISPOSITION_DEFAULT   0x0001
#define AV_DISPOSITION_DUB       0x0002
#define AV_DISPOSITION_ORIGINAL  0x0004
#define AV_DISPOSITION_COMMENT   0x0008
#define AV_DISPOSITION_LYRICS    0x0010
#define AV_DISPOSITION_KARAOKE   0x0020

/**
 * Track should be used during playback by default.
 * Useful for subtitle track that should be displayed
 * even when user did not explicitly ask for subtitles.
 */
#define AV_DISPOSITION_FORCED    0x0040
#define AV_DISPOSITION_HEARING_IMPAIRED  0x0080  /**< stream for hearing impaired audiences */
#define AV_DISPOSITION_VISUAL_IMPAIRED   0x0100  /**< stream for visual impaired audiences */
#define AV_DISPOSITION_CLEAN_EFFECTS     0x0200  /**< stream without voice */
/**
 * The stream is stored in the file as an attached picture/"cover art" (e.g.
 * APIC frame in ID3v2). The single packet associated with it will be returned
 * among the first few packets read from the file unless seeking takes place.
 * It can also be accessed at any time in AVStream.attached_pic.
 */
#define AV_DISPOSITION_ATTACHED_PIC      0x0400

/**
 * To specify text track kind (different from subtitles default).
 */
#define AV_DISPOSITION_CAPTIONS     0x10000
#define AV_DISPOSITION_DESCRIPTIONS 0x20000
#define AV_DISPOSITION_METADATA     0x40000

/**
 * Options for behavior on timestamp wrap detection.
 */
#define AV_PTS_WRAP_IGNORE      0   ///< ignore the wrap
#define AV_PTS_WRAP_ADD_OFFSET  1   ///< add the format specific offset on wrap detection
#define AV_PTS_WRAP_SUB_OFFSET  -1  ///< subtract the format specific offset on wrap detection

/**
 * Stream structure.
 * New fields can be added to the end with minor version bumps.
 * Removal, reordering and changes to existing fields require a major
 * version bump.
 * sizeof(AVStream) must not be used outside libav*.
 */
typedef struct AVStream {
    int index;    /**< stream index in AVFormatContext */
    /**
     * Format-specific stream ID.
     * decoding: set by libavformat
     * encoding: set by the user, replaced by libavformat if left unset
     */
    int id;
    /**
     * Codec context associated with this stream. Allocated and freed by
     * libavformat.
     *
     * - decoding: The demuxer exports codec information stored in the headers
     *             here.
     * - encoding: The user sets codec information, the muxer writes it to the
     *             output. Mandatory fields as specified in AVCodecContext
     *             documentation must be set even if this AVCodecContext is
     *             not actually used for encoding.
     */
    AVCodecContext *codec;
    void *priv_data;

#if FF_API_LAVF_FRAC
    /**
     * @deprecated this field is unused
     */
    attribute_deprecated
    struct AVFrac pts;
#endif

    /**
     * This is the fundamental unit of time (in seconds) in terms
     * of which frame timestamps are represented.
     *
     * decoding: set by libavformat
     * encoding: May be set by the caller before avformat_write_header() to
     *           provide a hint to the muxer about the desired timebase. In
     *           avformat_write_header(), the muxer will overwrite this field
     *           with the timebase that will actually be used for the timestamps
     *           written into the file (which may or may not be related to the
     *           user-provided one, depending on the format).
     */
    AVRational time_base;

    /**
     * Decoding: pts of the first frame of the stream in presentation order, in stream time base.
     * Only set this if you are absolutely 100% sure that the value you set
     * it to really is the pts of the first frame.
     * This may be undefined (AV_NOPTS_VALUE).
     * @note The ASF header does NOT contain a correct start_time the ASF
     * demuxer must NOT set this.
     */
    int64_t start_time;

    /**
     * Decoding: duration of the stream, in stream time base.
     * If a source file does not specify a duration, but does specify
     * a bitrate, this value will be estimated from bitrate and file size.
     */
    int64_t duration;

    int64_t nb_frames;                 ///< number of frames in this stream if known or 0

    int disposition; /**< AV_DISPOSITION_* bit field */

    enum AVDiscard discard; ///< Selects which packets can be discarded at will and do not need to be demuxed.

    /**
     * sample aspect ratio (0 if unknown)
     * - encoding: Set by user.
     * - decoding: Set by libavformat.
     */
    AVRational sample_aspect_ratio;

    AVDictionary *metadata;

    /**
     * Average framerate
     *
     * - demuxing: May be set by libavformat when creating the stream or in
     *             avformat_find_stream_info().
     * - muxing: May be set by the caller before avformat_write_header().
     */
    AVRational avg_frame_rate;

    /**
     * For streams with AV_DISPOSITION_ATTACHED_PIC disposition, this packet
     * will contain the attached picture.
     *
     * decoding: set by libavformat, must not be modified by the caller.
     * encoding: unused
     */
    AVPacket attached_pic;

    /**
     * An array of side data that applies to the whole stream (i.e. the
     * container does not allow it to change between packets).
     *
     * There may be no overlap between the side data in this array and side data
     * in the packets. I.e. a given side data is either exported by the muxer
     * (demuxing) / set by the caller (muxing) in this array, then it never
     * appears in the packets, or the side data is exported / sent through
     * the packets (always in the first packet where the value becomes known or
     * changes), then it does not appear in this array.
     *
     * - demuxing: Set by libavformat when the stream is created.
     * - muxing: May be set by the caller before avformat_write_header().
     *
     * Freed by libavformat in avformat_free_context().
     *
     * @see av_format_inject_global_side_data()
     */
    AVPacketSideData *side_data;
    /**
     * The number of elements in the AVStream.side_data array.
     */
    int            nb_side_data;

    /**
     * Flags for the user to detect events happening on the stream. Flags must
     * be cleared by the user once the event has been handled.
     * A combination of AVSTREAM_EVENT_FLAG_*.
     */
    int event_flags;
#define AVSTREAM_EVENT_FLAG_METADATA_UPDATED 0x0001 ///< The call resulted in updated metadata.

    /*****************************************************************
     * All fields below this line are not part of the public API. They
     * may not be used outside of libavformat and can be changed and
     * removed at will.
     * New public fields should be added right above.
     *****************************************************************
     */

    /**
     * Stream information used internally by av_find_stream_info()
     */
#define MAX_STD_TIMEBASES (60*12+6)
    struct {
        int64_t last_dts;
        int64_t duration_gcd;
        int duration_count;
        int64_t rfps_duration_sum;
        double (*duration_error)[2][MAX_STD_TIMEBASES];
        int64_t codec_info_duration;
        int64_t codec_info_duration_fields;

        /**
         * 0  -> decoder has not been searched for yet.
         * >0 -> decoder found
         * <0 -> decoder with codec_id == -found_decoder has not been found
         */
        int found_decoder;

        int64_t last_duration;

        /**
         * Those are used for average framerate estimation.
         */
        int64_t fps_first_dts;
        int     fps_first_dts_idx;
        int64_t fps_last_dts;
        int     fps_last_dts_idx;

    } *info;

    int pts_wrap_bits; /**< number of bits in pts (used for wrapping control) */

    // Timestamp generation support:
    /**
     * Timestamp corresponding to the last dts sync point.
     *
     * Initialized when AVCodecParserContext.dts_sync_point >= 0 and
     * a DTS is received from the underlying container. Otherwise set to
     * AV_NOPTS_VALUE by default.
     */
    int64_t first_dts;
    int64_t cur_dts;
    int64_t last_IP_pts;
    int last_IP_duration;

    /**
     * Number of packets to buffer for codec probing
     */
#define MAX_PROBE_PACKETS 2500
    int probe_packets;

    /**
     * Number of frames that have been demuxed during av_find_stream_info()
     */
    int codec_info_nb_frames;

    /* av_read_frame() support */
    enum AVStreamParseType need_parsing;
    struct AVCodecParserContext *parser;

    /**
     * last packet in packet_buffer for this stream when muxing.
     */
    struct AVPacketList *last_in_packet_buffer;
    AVProbeData probe_data;
#define MAX_REORDER_DELAY 16
    int64_t pts_buffer[MAX_REORDER_DELAY+1];

    AVIndexEntry *index_entries; /**< Only used if the format does not
                                    support seeking natively. */
    int nb_index_entries;
    unsigned int index_entries_allocated_size;

    /**
     * Real base framerate of the stream.
     * This is the lowest framerate with which all timestamps can be
     * represented accurately (it is the least common multiple of all
     * framerates in the stream). Note, this value is just a guess!
     * For example, if the time base is 1/90000 and all frames have either
     * approximately 3600 or 1800 timer ticks, then r_frame_rate will be 50/1.
     *
     * Code outside avformat should access this field using:
     * av_stream_get/set_r_frame_rate(stream)
     */
    AVRational r_frame_rate;

    /**
     * Stream Identifier
     * This is the MPEG-TS stream identifier +1
     * 0 means unknown
     */
    int stream_identifier;

    int64_t interleaver_chunk_size;
    int64_t interleaver_chunk_duration;

    /**
     * stream probing state
     * -1   -> probing finished
     *  0   -> no probing requested
     * rest -> perform probing with request_probe being the minimum score to accept.
     * NOT PART OF PUBLIC API
     */
    int request_probe;
    /**
     * Indicates that everything up to the next keyframe
     * should be discarded.
     */
    int skip_to_keyframe;

    /**
     * Number of samples to skip at the start of the frame decoded from the next packet.
     */
    int skip_samples;

    /**
     * If not 0, the first audio sample that should be discarded from the stream.
     * This is broken by design (needs global sample count), but can't be
     * avoided for broken by design formats such as mp3 with ad-hoc gapless
     * audio support.
     */
    int64_t first_discard_sample;

    /**
     * The sample after last sample that is intended to be discarded after
     * first_discard_sample. Works on frame boundaries only. Used to prevent
     * early EOF if the gapless info is broken (considered concatenated mp3s).
     */
    int64_t last_discard_sample;

    /**
     * Number of internally decoded frames, used internally in libavformat, do not access
     * its lifetime differs from info which is why it is not in that structure.
     */
    int nb_decoded_frames;

    /**
     * Timestamp offset added to timestamps before muxing
     * NOT PART OF PUBLIC API
     */
    int64_t mux_ts_offset;

    /**
     * Internal data to check for wrapping of the time stamp
     */
    int64_t pts_wrap_reference;

    /**
     * Options for behavior, when a wrap is detected.
     *
     * Defined by AV_PTS_WRAP_ values.
     *
     * If correction is enabled, there are two possibilities:
     * If the first time stamp is near the wrap point, the wrap offset
     * will be subtracted, which will create negative time stamps.
     * Otherwise the offset will be added.
     */
    int pts_wrap_behavior;

    /**
     * Internal data to prevent doing update_initial_durations() twice
     */
    int update_initial_durations_done;

    /**
     * Internal data to generate dts from pts
     */
    int64_t pts_reorder_error[MAX_REORDER_DELAY+1];
    uint8_t pts_reorder_error_count[MAX_REORDER_DELAY+1];

    /**
     * Internal data to analyze DTS and detect faulty mpeg streams
     */
    int64_t last_dts_for_order_check;
    uint8_t dts_ordered;
    uint8_t dts_misordered;

    /**
     * Internal data to inject global side data
     */
    int inject_global_side_data;

} AVStream;

AVRational av_stream_get_r_frame_rate(const AVStream *s);
void       av_stream_set_r_frame_rate(AVStream *s, AVRational r);
struct AVCodecParserContext *av_stream_get_parser(const AVStream *s);

/**
 * Returns the pts of the last muxed packet + its duration
 *
 * the retuned value is undefined when used with a demuxer.
 */
int64_t    av_stream_get_end_pts(const AVStream *st);

#define AV_PROGRAM_RUNNING 1

/**
 * New fields can be added to the end with minor version bumps.
 * Removal, reordering and changes to existing fields require a major
 * version bump.
 * sizeof(AVProgram) must not be used outside libav*.
 */
typedef struct AVProgram {
    int            id;
    int            flags;
    enum AVDiscard discard;        ///< selects which program to discard and which to feed to the caller
    unsigned int   *stream_index;
    unsigned int   nb_stream_indexes;
    AVDictionary *metadata;

    int program_num;
    int pmt_pid;
    int pcr_pid;

    /*****************************************************************
     * All fields below this line are not part of the public API. They
     * may not be used outside of libavformat and can be changed and
     * removed at will.
     * New public fields should be added right above.
     *****************************************************************
     */
    int64_t start_time;
    int64_t end_time;

    int64_t pts_wrap_reference;    ///< reference dts for wrap detection
    int pts_wrap_behavior;         ///< behavior on wrap detection
} AVProgram;

#define AVFMTCTX_NOHEADER      0x0001 /**< signal that no header is present
                                         (streams are added dynamically) */

typedef struct AVChapter {
    int id;                 ///< unique ID to identify the chapter
    AVRational time_base;   ///< time base in which the start/end timestamps are specified
    int64_t start, end;     ///< chapter start/end time in time_base units
    AVDictionary *metadata;
} AVChapter;


/**
 * Callback used by devices to communicate with application.
 */
typedef int (*av_format_control_message)(struct AVFormatContext *s, int type,
                                         void *data, size_t data_size);


/**
 * The duration of a video can be estimated through various ways, and this enum can be used
 * to know how the duration was estimated.
 */
enum AVDurationEstimationMethod {
    AVFMT_DURATION_FROM_PTS,    ///< Duration accurately estimated from PTSes
    AVFMT_DURATION_FROM_STREAM, ///< Duration estimated from a stream with a known duration
    AVFMT_DURATION_FROM_BITRATE ///< Duration estimated from bitrate (less accurate)
};

typedef struct AVFormatInternal AVFormatInternal;

/**
 * Format I/O context.
 * New fields can be added to the end with minor version bumps.
 * Removal, reordering and changes to existing fields require a major
 * version bump.
 * sizeof(AVFormatContext) must not be used outside libav*, use
 * avformat_alloc_context() to create an AVFormatContext.
 */
typedef struct AVFormatContext {
    /**
     * A class for logging and @ref avoptions. Set by avformat_alloc_context().
     * Exports (de)muxer private options if they exist.
     */
    const AVClass *av_class;

    /**
     * The input container format.
     *
     * Demuxing only, set by avformat_open_input().
     */
    struct AVInputFormat *iformat;

    /**
     * The output container format.
     *
     * Muxing only, must be set by the caller before avformat_write_header().
     */
    struct AVOutputFormat *oformat;

    /**
     * Format private data. This is an AVOptions-enabled struct
     * if and only if iformat/oformat.priv_class is not NULL.
     *
     * - muxing: set by avformat_write_header()
     * - demuxing: set by avformat_open_input()
     */
    void *priv_data;

    /**
     * I/O context.
     *
     * - demuxing: either set by the user before avformat_open_input() (then
     *             the user must close it manually) or set by avformat_open_input().
     * - muxing: set by the user before avformat_write_header(). The caller must
     *           take care of closing / freeing the IO context.
     *
     * Do NOT set this field if AVFMT_NOFILE flag is set in
     * iformat/oformat.flags. In such a case, the (de)muxer will handle
     * I/O in some other way and this field will be NULL.
     */
    AVIOContext *pb;

    /* stream info */
    /**
     * Flags signalling stream properties. A combination of AVFMTCTX_*.
     * Set by libavformat.
     */
    int ctx_flags;

    /**
     * Number of elements in AVFormatContext.streams.
     *
     * Set by avformat_new_stream(), must not be modified by any other code.
     */
    unsigned int nb_streams;
    /**
     * A list of all streams in the file. New streams are created with
     * avformat_new_stream().
     *
     * - demuxing: streams are created by libavformat in avformat_open_input().
     *             If AVFMTCTX_NOHEADER is set in ctx_flags, then new streams may also
     *             appear in av_read_frame().
     * - muxing: streams are created by the user before avformat_write_header().
     *
     * Freed by libavformat in avformat_free_context().
     */
    AVStream **streams;

    /**
     * input or output filename
     *
     * - demuxing: set by avformat_open_input()
     * - muxing: may be set by the caller before avformat_write_header()
     */
    char filename[1024];

    /**
     * Position of the first frame of the component, in
     * AV_TIME_BASE fractional seconds. NEVER set this value directly:
     * It is deduced from the AVStream values.
     *
     * Demuxing only, set by libavformat.
     */
    int64_t start_time;

    /**
     * Duration of the stream, in AV_TIME_BASE fractional
     * seconds. Only set this value if you know none of the individual stream
     * durations and also do not set any of them. This is deduced from the
     * AVStream values if not set.
     *
     * Demuxing only, set by libavformat.
     */
    int64_t duration;

    /**
     * Total stream bitrate in bit/s, 0 if not
     * available. Never set it directly if the file_size and the
     * duration are known as FFmpeg can compute it automatically.
     */
    int bit_rate;

    unsigned int packet_size;
    int max_delay;

    /**
     * Flags modifying the (de)muxer behaviour. A combination of AVFMT_FLAG_*.
     * Set by the user before avformat_open_input() / avformat_write_header().
     */
    int flags;
#define AVFMT_FLAG_GENPTS       0x0001 ///< Generate missing pts even if it requires parsing future frames.
#define AVFMT_FLAG_IGNIDX       0x0002 ///< Ignore index.
#define AVFMT_FLAG_NONBLOCK     0x0004 ///< Do not block when reading packets from input.
#define AVFMT_FLAG_IGNDTS       0x0008 ///< Ignore DTS on frames that contain both DTS & PTS
#define AVFMT_FLAG_NOFILLIN     0x0010 ///< Do not infer any values from other values, just return what is stored in the container
#define AVFMT_FLAG_NOPARSE      0x0020 ///< Do not use AVParsers, you also must set AVFMT_FLAG_NOFILLIN as the fillin code works on frames and no parsing -> no frames. Also seeking to frames can not work if parsing to find frame boundaries has been disabled
#define AVFMT_FLAG_NOBUFFER     0x0040 ///< Do not buffer frames when possible
#define AVFMT_FLAG_CUSTOM_IO    0x0080 ///< The caller has supplied a custom AVIOContext, don't avio_close() it.
#define AVFMT_FLAG_DISCARD_CORRUPT  0x0100 ///< Discard frames marked corrupted
#define AVFMT_FLAG_FLUSH_PACKETS    0x0200 ///< Flush the AVIOContext every packet.
/**
 * When muxing, try to avoid writing any random/volatile data to the output.
 * This includes any random IDs, real-time timestamps/dates, muxer version, etc.
 *
 * This flag is mainly intended for testing.
 */
#define AVFMT_FLAG_BITEXACT         0x0400
#define AVFMT_FLAG_MP4A_LATM    0x8000 ///< Enable RTP MP4A-LATM payload
#define AVFMT_FLAG_SORT_DTS    0x10000 ///< try to interleave outputted packets by dts (using this flag can slow demuxing down)
#define AVFMT_FLAG_PRIV_OPT    0x20000 ///< Enable use of private options by delaying codec open (this could be made default once all code is converted)
#define AVFMT_FLAG_KEEP_SIDE_DATA 0x40000 ///< Don't merge side data but keep it separate.

    /**
     * @deprecated deprecated in favor of probesize2
     */
    unsigned int probesize;

    /**
     * @deprecated deprecated in favor of max_analyze_duration2
     */
    attribute_deprecated
    int max_analyze_duration;

    const uint8_t *key;
    int keylen;

    unsigned int nb_programs;
    AVProgram **programs;

    /**
     * Forced video codec_id.
     * Demuxing: Set by user.
     */
    enum AVCodecID video_codec_id;

    /**
     * Forced audio codec_id.
     * Demuxing: Set by user.
     */
    enum AVCodecID audio_codec_id;

    /**
     * Forced subtitle codec_id.
     * Demuxing: Set by user.
     */
    enum AVCodecID subtitle_codec_id;

    /**
     * Maximum amount of memory in bytes to use for the index of each stream.
     * If the index exceeds this size, entries will be discarded as
     * needed to maintain a smaller size. This can lead to slower or less
     * accurate seeking (depends on demuxer).
     * Demuxers for which a full in-memory index is mandatory will ignore
     * this.
     * - muxing: unused
     * - demuxing: set by user
     */
    unsigned int max_index_size;

    /**
     * Maximum amount of memory in bytes to use for buffering frames
     * obtained from realtime capture devices.
     */
    unsigned int max_picture_buffer;

    /**
     * Number of chapters in AVChapter array.
     * When muxing, chapters are normally written in the file header,
     * so nb_chapters should normally be initialized before write_header
     * is called. Some muxers (e.g. mov and mkv) can also write chapters
     * in the trailer.  To write chapters in the trailer, nb_chapters
     * must be zero when write_header is called and non-zero when
     * write_trailer is called.
     * - muxing: set by user
     * - demuxing: set by libavformat
     */
    unsigned int nb_chapters;
    AVChapter **chapters;

    /**
     * Metadata that applies to the whole file.
     *
     * - demuxing: set by libavformat in avformat_open_input()
     * - muxing: may be set by the caller before avformat_write_header()
     *
     * Freed by libavformat in avformat_free_context().
     */
    AVDictionary *metadata;

    /**
     * Start time of the stream in real world time, in microseconds
     * since the Unix epoch (00:00 1st January 1970). That is, pts=0 in the
     * stream was captured at this real world time.
     * - muxing: Set by the caller before avformat_write_header(). If set to
     *           either 0 or AV_NOPTS_VALUE, then the current wall-time will
     *           be used.
     * - demuxing: Set by libavformat. AV_NOPTS_VALUE if unknown. Note that
     *             the value may become known after some number of frames
     *             have been received.
     */
    int64_t start_time_realtime;

    /**
     * The number of frames used for determining the framerate in
     * avformat_find_stream_info().
     * Demuxing only, set by the caller before avformat_find_stream_info().
     */
    int fps_probe_size;

    /**
     * Error recognition; higher values will detect more errors but may
     * misdetect some more or less valid parts as errors.
     * Demuxing only, set by the caller before avformat_open_input().
     */
    int error_recognition;

    /**
     * Custom interrupt callbacks for the I/O layer.
     *
     * demuxing: set by the user before avformat_open_input().
     * muxing: set by the user before avformat_write_header()
     * (mainly useful for AVFMT_NOFILE formats). The callback
     * should also be passed to avio_open2() if it's used to
     * open the file.
     */
    AVIOInterruptCB interrupt_callback;

    /**
     * Flags to enable debugging.
     */
    int debug;
#define FF_FDEBUG_TS        0x0001

    /**
     * Maximum buffering duration for interleaving.
     *
     * To ensure all the streams are interleaved correctly,
     * av_interleaved_write_frame() will wait until it has at least one packet
     * for each stream before actually writing any packets to the output file.
     * When some streams are "sparse" (i.e. there are large gaps between
     * successive packets), this can result in excessive buffering.
     *
     * This field specifies the maximum difference between the timestamps of the
     * first and the last packet in the muxing queue, above which libavformat
     * will output a packet regardless of whether it has queued a packet for all
     * the streams.
     *
     * Muxing only, set by the caller before avformat_write_header().
     */
    int64_t max_interleave_delta;

    /**
     * Allow non-standard and experimental extension
     * @see AVCodecContext.strict_std_compliance
     */
    int strict_std_compliance;

    /**
     * Flags for the user to detect events happening on the file. Flags must
     * be cleared by the user once the event has been handled.
     * A combination of AVFMT_EVENT_FLAG_*.
     */
    int event_flags;
#define AVFMT_EVENT_FLAG_METADATA_UPDATED 0x0001 ///< The call resulted in updated metadata.

    /**
     * Maximum number of packets to read while waiting for the first timestamp.
     * Decoding only.
     */
    int max_ts_probe;

<<<<<<< HEAD

    /**
     * Transport stream id.
     * This will be moved into demuxer private options. Thus no API/ABI compatibility
     */
    int ts_id;

    /**
     * Audio preload in microseconds.
     * Note, not all formats support this and unpredictable things may happen if it is used when not supported.
     * - encoding: Set by user via AVOptions (NO direct access)
     * - decoding: unused
     */
    int audio_preload;

    /**
     * Max chunk time in microseconds.
     * Note, not all formats support this and unpredictable things may happen if it is used when not supported.
     * - encoding: Set by user via AVOptions (NO direct access)
     * - decoding: unused
     */
    int max_chunk_duration;

    /**
     * Max chunk size in bytes
     * Note, not all formats support this and unpredictable things may happen if it is used when not supported.
     * - encoding: Set by user via AVOptions (NO direct access)
     * - decoding: unused
     */
    int max_chunk_size;

    /**
     * forces the use of wallclock timestamps as pts/dts of packets
     * This has undefined results in the presence of B frames.
     * - encoding: unused
     * - decoding: Set by user via AVOptions (NO direct access)
     */
    int use_wallclock_as_timestamps;

    /**
     * Avoid negative timestamps during muxing.
     *  0 -> allow negative timestamps
     *  1 -> avoid negative timestamps
     * -1 -> choose automatically (default)
     * Note, this only works when interleave_packet_per_dts is in use.
     * - encoding: Set by user via AVOptions (NO direct access)
     * - decoding: unused
     */
    int avoid_negative_ts;

    /**
     * avio flags, used to force AVIO_FLAG_DIRECT.
     * - encoding: unused
     * - decoding: Set by user via AVOptions (NO direct access)
     */
    int avio_flags;

    /**
     * The duration field can be estimated through various ways, and this field can be used
     * to know how the duration was estimated.
     * - encoding: unused
     * - decoding: Read by user via AVOptions (NO direct access)
     */
    enum AVDurationEstimationMethod duration_estimation_method;

    /**
     * Skip initial bytes when opening stream
     * - encoding: unused
     * - decoding: Set by user via AVOptions (NO direct access)
     */
    int64_t skip_initial_bytes;

    /**
     * Correct single timestamp overflows
     * - encoding: unused
     * - decoding: Set by user via AVOptions (NO direct access)
     */
    unsigned int correct_ts_overflow;

    /**
     * Force seeking to any (also non key) frames.
     * - encoding: unused
     * - decoding: Set by user via AVOptions (NO direct access)
     */
    int seek2any;

    /**
     * Flush the I/O context after each packet.
     * - encoding: Set by user via AVOptions (NO direct access)
     * - decoding: unused
     */
    int flush_packets;

    /**
     * format probing score.
     * The maximal score is AVPROBE_SCORE_MAX, its set when the demuxer probes
     * the format.
     * - encoding: unused
     * - decoding: set by avformat, read by user via av_format_get_probe_score() (NO direct access)
     */
    int probe_score;

    /**
     * number of bytes to read maximally to identify format.
     * - encoding: unused
     * - decoding: set by user through AVOPtions (NO direct access)
     */
    int format_probesize;

    /**
     * ',' seperated list of allowed decoders.
     * If NULL then all are allowed
     * - encoding: unused
     * - decoding: set by user through AVOptions (NO direct access)
     */
    char *codec_whitelist;

    /**
     * ',' seperated list of allowed demuxers.
     * If NULL then all are allowed
     * - encoding: unused
     * - decoding: set by user through AVOptions (NO direct access)
     */
    char *format_whitelist;
=======
    /**
     * Avoid negative timestamps during muxing.
     * Any value of the AVFMT_AVOID_NEG_TS_* constants.
     * Note, this only works when using av_interleaved_write_frame.
     * - muxing: Set by user
     * - demuxing: unused
     */
    int avoid_negative_ts;
#define AVFMT_AVOID_NEG_TS_AUTO             -1 ///< Enabled when required by target format
#define AVFMT_AVOID_NEG_TS_MAKE_NON_NEGATIVE 1 ///< Shift timestamps so they are non negative
#define AVFMT_AVOID_NEG_TS_MAKE_ZERO         2 ///< Shift timestamps so that they start at 0
>>>>>>> 1384df64

    /*****************************************************************
     * All fields below this line are not part of the public API. They
     * may not be used outside of libavformat and can be changed and
     * removed at will.
     * New public fields should be added right above.
     *****************************************************************
     */

    /**
     * This buffer is only needed when packets were already buffered but
     * not decoded, for example to get the codec parameters in MPEG
     * streams.
     */
    struct AVPacketList *packet_buffer;
    struct AVPacketList *packet_buffer_end;

    /* av_seek_frame() support */
    int64_t data_offset; /**< offset of the first packet */

    /**
     * Raw packets from the demuxer, prior to parsing and decoding.
     * This buffer is used for buffering packets until the codec can
     * be identified, as parsing cannot be done without knowing the
     * codec.
     */
    struct AVPacketList *raw_packet_buffer;
    struct AVPacketList *raw_packet_buffer_end;
    /**
     * Packets split by the parser get queued here.
     */
    struct AVPacketList *parse_queue;
    struct AVPacketList *parse_queue_end;
    /**
     * Remaining size available for raw_packet_buffer, in bytes.
     */
#define RAW_PACKET_BUFFER_SIZE 2500000
    int raw_packet_buffer_remaining_size;

    /**
     * Offset to remap timestamps to be non-negative.
     * Expressed in timebase units.
     * @see AVStream.mux_ts_offset
     */
    int64_t offset;

    /**
     * Timebase for the timestamp offset.
     */
    AVRational offset_timebase;

    /**
     * An opaque field for libavformat internal usage.
     * Must not be accessed in any way by callers.
     */
    AVFormatInternal *internal;

    /**
     * IO repositioned flag.
     * This is set by avformat when the underlaying IO context read pointer
     * is repositioned, for example when doing byte based seeking.
     * Demuxers can use the flag to detect such changes.
     */
    int io_repositioned;

    /**
     * Forced video codec.
     * This allows forcing a specific decoder, even when there are multiple with
     * the same codec_id.
     * Demuxing: Set by user via av_format_set_video_codec (NO direct access).
     */
    AVCodec *video_codec;

    /**
     * Forced audio codec.
     * This allows forcing a specific decoder, even when there are multiple with
     * the same codec_id.
     * Demuxing: Set by user via av_format_set_audio_codec (NO direct access).
     */
    AVCodec *audio_codec;

    /**
     * Forced subtitle codec.
     * This allows forcing a specific decoder, even when there are multiple with
     * the same codec_id.
     * Demuxing: Set by user via av_format_set_subtitle_codec (NO direct access).
     */
    AVCodec *subtitle_codec;

    /**
     * Number of bytes to be written as padding in a metadata header.
     * Demuxing: Unused.
     * Muxing: Set by user via av_format_set_metadata_header_padding.
     */
    int metadata_header_padding;

    /**
     * User data.
     * This is a place for some private data of the user.
     * Mostly usable with control_message_cb or any future callbacks in device's context.
     */
    void *opaque;

    /**
     * Callback used by devices to communicate with application.
     */
    av_format_control_message control_message_cb;

    /**
     * Output timestamp offset, in microseconds.
     * Muxing: set by user via AVOptions (NO direct access)
     */
    int64_t output_ts_offset;

    /**
     * Maximum duration (in AV_TIME_BASE units) of the data read
     * from input in avformat_find_stream_info().
     * Demuxing only, set by the caller before avformat_find_stream_info()
     * via AVOptions (NO direct access).
     * Can be set to 0 to let avformat choose using a heuristic.
     */
    int64_t max_analyze_duration2;

    /**
     * Maximum size of the data read from input for determining
     * the input container format.
     * Demuxing only, set by the caller before avformat_open_input()
     * via AVOptions (NO direct access).
     */
    int64_t probesize2;

    /**
     * dump format separator.
     * can be ", " or "\n      " or anything else
     * Code outside libavformat should access this field using AVOptions
     * (NO direct access).
     * - muxing: Set by user.
     * - demuxing: Set by user.
     */
    uint8_t *dump_separator;
} AVFormatContext;

int av_format_get_probe_score(const AVFormatContext *s);
AVCodec * av_format_get_video_codec(const AVFormatContext *s);
void      av_format_set_video_codec(AVFormatContext *s, AVCodec *c);
AVCodec * av_format_get_audio_codec(const AVFormatContext *s);
void      av_format_set_audio_codec(AVFormatContext *s, AVCodec *c);
AVCodec * av_format_get_subtitle_codec(const AVFormatContext *s);
void      av_format_set_subtitle_codec(AVFormatContext *s, AVCodec *c);
int       av_format_get_metadata_header_padding(const AVFormatContext *s);
void      av_format_set_metadata_header_padding(AVFormatContext *s, int c);
void *    av_format_get_opaque(const AVFormatContext *s);
void      av_format_set_opaque(AVFormatContext *s, void *opaque);
av_format_control_message av_format_get_control_message_cb(const AVFormatContext *s);
void      av_format_set_control_message_cb(AVFormatContext *s, av_format_control_message callback);

/**
 * This function will cause global side data to be injected in the next packet
 * of each stream as well as after any subsequent seek.
 */
void av_format_inject_global_side_data(AVFormatContext *s);

/**
 * Returns the method used to set ctx->duration.
 *
 * @return AVFMT_DURATION_FROM_PTS, AVFMT_DURATION_FROM_STREAM, or AVFMT_DURATION_FROM_BITRATE.
 */
enum AVDurationEstimationMethod av_fmt_ctx_get_duration_estimation_method(const AVFormatContext* ctx);

typedef struct AVPacketList {
    AVPacket pkt;
    struct AVPacketList *next;
} AVPacketList;


/**
 * @defgroup lavf_core Core functions
 * @ingroup libavf
 *
 * Functions for querying libavformat capabilities, allocating core structures,
 * etc.
 * @{
 */

/**
 * Return the LIBAVFORMAT_VERSION_INT constant.
 */
unsigned avformat_version(void);

/**
 * Return the libavformat build-time configuration.
 */
const char *avformat_configuration(void);

/**
 * Return the libavformat license.
 */
const char *avformat_license(void);

/**
 * Initialize libavformat and register all the muxers, demuxers and
 * protocols. If you do not call this function, then you can select
 * exactly which formats you want to support.
 *
 * @see av_register_input_format()
 * @see av_register_output_format()
 */
void av_register_all(void);

void av_register_input_format(AVInputFormat *format);
void av_register_output_format(AVOutputFormat *format);

/**
 * Do global initialization of network components. This is optional,
 * but recommended, since it avoids the overhead of implicitly
 * doing the setup for each session.
 *
 * Calling this function will become mandatory if using network
 * protocols at some major version bump.
 */
int avformat_network_init(void);

/**
 * Undo the initialization done by avformat_network_init.
 */
int avformat_network_deinit(void);

/**
 * If f is NULL, returns the first registered input format,
 * if f is non-NULL, returns the next registered input format after f
 * or NULL if f is the last one.
 */
AVInputFormat  *av_iformat_next(const AVInputFormat  *f);

/**
 * If f is NULL, returns the first registered output format,
 * if f is non-NULL, returns the next registered output format after f
 * or NULL if f is the last one.
 */
AVOutputFormat *av_oformat_next(const AVOutputFormat *f);

/**
 * Allocate an AVFormatContext.
 * avformat_free_context() can be used to free the context and everything
 * allocated by the framework within it.
 */
AVFormatContext *avformat_alloc_context(void);

/**
 * Free an AVFormatContext and all its streams.
 * @param s context to free
 */
void avformat_free_context(AVFormatContext *s);

/**
 * Get the AVClass for AVFormatContext. It can be used in combination with
 * AV_OPT_SEARCH_FAKE_OBJ for examining options.
 *
 * @see av_opt_find().
 */
const AVClass *avformat_get_class(void);

/**
 * Add a new stream to a media file.
 *
 * When demuxing, it is called by the demuxer in read_header(). If the
 * flag AVFMTCTX_NOHEADER is set in s.ctx_flags, then it may also
 * be called in read_packet().
 *
 * When muxing, should be called by the user before avformat_write_header().
 *
 * User is required to call avcodec_close() and avformat_free_context() to
 * clean up the allocation by avformat_new_stream().
 *
 * @param s media file handle
 * @param c If non-NULL, the AVCodecContext corresponding to the new stream
 * will be initialized to use this codec. This is needed for e.g. codec-specific
 * defaults to be set, so codec should be provided if it is known.
 *
 * @return newly created stream or NULL on error.
 */
AVStream *avformat_new_stream(AVFormatContext *s, const AVCodec *c);

/**
 * Get side information from stream.
 *
 * @param stream stream
 * @param type desired side information type
 * @param size pointer for side information size to store (optional)
 * @return pointer to data if present or NULL otherwise
 */
uint8_t *av_stream_get_side_data(AVStream *stream,
                                 enum AVPacketSideDataType type, int *size);

AVProgram *av_new_program(AVFormatContext *s, int id);

/**
 * @}
 */


/**
 * Allocate an AVFormatContext for an output format.
 * avformat_free_context() can be used to free the context and
 * everything allocated by the framework within it.
 *
 * @param *ctx is set to the created format context, or to NULL in
 * case of failure
 * @param oformat format to use for allocating the context, if NULL
 * format_name and filename are used instead
 * @param format_name the name of output format to use for allocating the
 * context, if NULL filename is used instead
 * @param filename the name of the filename to use for allocating the
 * context, may be NULL
 * @return >= 0 in case of success, a negative AVERROR code in case of
 * failure
 */
int avformat_alloc_output_context2(AVFormatContext **ctx, AVOutputFormat *oformat,
                                   const char *format_name, const char *filename);

/**
 * @addtogroup lavf_decoding
 * @{
 */

/**
 * Find AVInputFormat based on the short name of the input format.
 */
AVInputFormat *av_find_input_format(const char *short_name);

/**
 * Guess the file format.
 *
 * @param pd        data to be probed
 * @param is_opened Whether the file is already opened; determines whether
 *                  demuxers with or without AVFMT_NOFILE are probed.
 */
AVInputFormat *av_probe_input_format(AVProbeData *pd, int is_opened);

/**
 * Guess the file format.
 *
 * @param pd        data to be probed
 * @param is_opened Whether the file is already opened; determines whether
 *                  demuxers with or without AVFMT_NOFILE are probed.
 * @param score_max A probe score larger that this is required to accept a
 *                  detection, the variable is set to the actual detection
 *                  score afterwards.
 *                  If the score is <= AVPROBE_SCORE_MAX / 4 it is recommended
 *                  to retry with a larger probe buffer.
 */
AVInputFormat *av_probe_input_format2(AVProbeData *pd, int is_opened, int *score_max);

/**
 * Guess the file format.
 *
 * @param is_opened Whether the file is already opened; determines whether
 *                  demuxers with or without AVFMT_NOFILE are probed.
 * @param score_ret The score of the best detection.
 */
AVInputFormat *av_probe_input_format3(AVProbeData *pd, int is_opened, int *score_ret);

/**
 * Probe a bytestream to determine the input format. Each time a probe returns
 * with a score that is too low, the probe buffer size is increased and another
 * attempt is made. When the maximum probe size is reached, the input format
 * with the highest score is returned.
 *
 * @param pb the bytestream to probe
 * @param fmt the input format is put here
 * @param filename the filename of the stream
 * @param logctx the log context
 * @param offset the offset within the bytestream to probe from
 * @param max_probe_size the maximum probe buffer size (zero for default)
 * @return the score in case of success, a negative value corresponding to an
 *         the maximal score is AVPROBE_SCORE_MAX
 * AVERROR code otherwise
 */
int av_probe_input_buffer2(AVIOContext *pb, AVInputFormat **fmt,
                           const char *filename, void *logctx,
                           unsigned int offset, unsigned int max_probe_size);

/**
 * Like av_probe_input_buffer2() but returns 0 on success
 */
int av_probe_input_buffer(AVIOContext *pb, AVInputFormat **fmt,
                          const char *filename, void *logctx,
                          unsigned int offset, unsigned int max_probe_size);

/**
 * Open an input stream and read the header. The codecs are not opened.
 * The stream must be closed with avformat_close_input().
 *
 * @param ps Pointer to user-supplied AVFormatContext (allocated by avformat_alloc_context).
 *           May be a pointer to NULL, in which case an AVFormatContext is allocated by this
 *           function and written into ps.
 *           Note that a user-supplied AVFormatContext will be freed on failure.
 * @param filename Name of the stream to open.
 * @param fmt If non-NULL, this parameter forces a specific input format.
 *            Otherwise the format is autodetected.
 * @param options  A dictionary filled with AVFormatContext and demuxer-private options.
 *                 On return this parameter will be destroyed and replaced with a dict containing
 *                 options that were not found. May be NULL.
 *
 * @return 0 on success, a negative AVERROR on failure.
 *
 * @note If you want to use custom IO, preallocate the format context and set its pb field.
 */
int avformat_open_input(AVFormatContext **ps, const char *filename, AVInputFormat *fmt, AVDictionary **options);

attribute_deprecated
int av_demuxer_open(AVFormatContext *ic);

/**
 * Read packets of a media file to get stream information. This
 * is useful for file formats with no headers such as MPEG. This
 * function also computes the real framerate in case of MPEG-2 repeat
 * frame mode.
 * The logical file position is not changed by this function;
 * examined packets may be buffered for later processing.
 *
 * @param ic media file handle
 * @param options  If non-NULL, an ic.nb_streams long array of pointers to
 *                 dictionaries, where i-th member contains options for
 *                 codec corresponding to i-th stream.
 *                 On return each dictionary will be filled with options that were not found.
 * @return >=0 if OK, AVERROR_xxx on error
 *
 * @note this function isn't guaranteed to open all the codecs, so
 *       options being non-empty at return is a perfectly normal behavior.
 *
 * @todo Let the user decide somehow what information is needed so that
 *       we do not waste time getting stuff the user does not need.
 */
int avformat_find_stream_info(AVFormatContext *ic, AVDictionary **options);

/**
 * Find the programs which belong to a given stream.
 *
 * @param ic    media file handle
 * @param last  the last found program, the search will start after this
 *              program, or from the beginning if it is NULL
 * @param s     stream index
 * @return the next program which belongs to s, NULL if no program is found or
 *         the last program is not among the programs of ic.
 */
AVProgram *av_find_program_from_stream(AVFormatContext *ic, AVProgram *last, int s);

/**
 * Find the "best" stream in the file.
 * The best stream is determined according to various heuristics as the most
 * likely to be what the user expects.
 * If the decoder parameter is non-NULL, av_find_best_stream will find the
 * default decoder for the stream's codec; streams for which no decoder can
 * be found are ignored.
 *
 * @param ic                media file handle
 * @param type              stream type: video, audio, subtitles, etc.
 * @param wanted_stream_nb  user-requested stream number,
 *                          or -1 for automatic selection
 * @param related_stream    try to find a stream related (eg. in the same
 *                          program) to this one, or -1 if none
 * @param decoder_ret       if non-NULL, returns the decoder for the
 *                          selected stream
 * @param flags             flags; none are currently defined
 * @return  the non-negative stream number in case of success,
 *          AVERROR_STREAM_NOT_FOUND if no stream with the requested type
 *          could be found,
 *          AVERROR_DECODER_NOT_FOUND if streams were found but no decoder
 * @note  If av_find_best_stream returns successfully and decoder_ret is not
 *        NULL, then *decoder_ret is guaranteed to be set to a valid AVCodec.
 */
int av_find_best_stream(AVFormatContext *ic,
                        enum AVMediaType type,
                        int wanted_stream_nb,
                        int related_stream,
                        AVCodec **decoder_ret,
                        int flags);

/**
 * Return the next frame of a stream.
 * This function returns what is stored in the file, and does not validate
 * that what is there are valid frames for the decoder. It will split what is
 * stored in the file into frames and return one for each call. It will not
 * omit invalid data between valid frames so as to give the decoder the maximum
 * information possible for decoding.
 *
 * If pkt->buf is NULL, then the packet is valid until the next
 * av_read_frame() or until avformat_close_input(). Otherwise the packet
 * is valid indefinitely. In both cases the packet must be freed with
 * av_free_packet when it is no longer needed. For video, the packet contains
 * exactly one frame. For audio, it contains an integer number of frames if each
 * frame has a known fixed size (e.g. PCM or ADPCM data). If the audio frames
 * have a variable size (e.g. MPEG audio), then it contains one frame.
 *
 * pkt->pts, pkt->dts and pkt->duration are always set to correct
 * values in AVStream.time_base units (and guessed if the format cannot
 * provide them). pkt->pts can be AV_NOPTS_VALUE if the video format
 * has B-frames, so it is better to rely on pkt->dts if you do not
 * decompress the payload.
 *
 * @return 0 if OK, < 0 on error or end of file
 */
int av_read_frame(AVFormatContext *s, AVPacket *pkt);

/**
 * Seek to the keyframe at timestamp.
 * 'timestamp' in 'stream_index'.
 *
 * @param s media file handle
 * @param stream_index If stream_index is (-1), a default
 * stream is selected, and timestamp is automatically converted
 * from AV_TIME_BASE units to the stream specific time_base.
 * @param timestamp Timestamp in AVStream.time_base units
 *        or, if no stream is specified, in AV_TIME_BASE units.
 * @param flags flags which select direction and seeking mode
 * @return >= 0 on success
 */
int av_seek_frame(AVFormatContext *s, int stream_index, int64_t timestamp,
                  int flags);

/**
 * Seek to timestamp ts.
 * Seeking will be done so that the point from which all active streams
 * can be presented successfully will be closest to ts and within min/max_ts.
 * Active streams are all streams that have AVStream.discard < AVDISCARD_ALL.
 *
 * If flags contain AVSEEK_FLAG_BYTE, then all timestamps are in bytes and
 * are the file position (this may not be supported by all demuxers).
 * If flags contain AVSEEK_FLAG_FRAME, then all timestamps are in frames
 * in the stream with stream_index (this may not be supported by all demuxers).
 * Otherwise all timestamps are in units of the stream selected by stream_index
 * or if stream_index is -1, in AV_TIME_BASE units.
 * If flags contain AVSEEK_FLAG_ANY, then non-keyframes are treated as
 * keyframes (this may not be supported by all demuxers).
 * If flags contain AVSEEK_FLAG_BACKWARD, it is ignored.
 *
 * @param s media file handle
 * @param stream_index index of the stream which is used as time base reference
 * @param min_ts smallest acceptable timestamp
 * @param ts target timestamp
 * @param max_ts largest acceptable timestamp
 * @param flags flags
 * @return >=0 on success, error code otherwise
 *
 * @note This is part of the new seek API which is still under construction.
 *       Thus do not use this yet. It may change at any time, do not expect
 *       ABI compatibility yet!
 */
int avformat_seek_file(AVFormatContext *s, int stream_index, int64_t min_ts, int64_t ts, int64_t max_ts, int flags);

/**
 * Start playing a network-based stream (e.g. RTSP stream) at the
 * current position.
 */
int av_read_play(AVFormatContext *s);

/**
 * Pause a network-based stream (e.g. RTSP stream).
 *
 * Use av_read_play() to resume it.
 */
int av_read_pause(AVFormatContext *s);

/**
 * Close an opened input AVFormatContext. Free it and all its contents
 * and set *s to NULL.
 */
void avformat_close_input(AVFormatContext **s);
/**
 * @}
 */

#define AVSEEK_FLAG_BACKWARD 1 ///< seek backward
#define AVSEEK_FLAG_BYTE     2 ///< seeking based on position in bytes
#define AVSEEK_FLAG_ANY      4 ///< seek to any frame, even non-keyframes
#define AVSEEK_FLAG_FRAME    8 ///< seeking based on frame number

/**
 * @addtogroup lavf_encoding
 * @{
 */
/**
 * Allocate the stream private data and write the stream header to
 * an output media file.
 *
 * @param s Media file handle, must be allocated with avformat_alloc_context().
 *          Its oformat field must be set to the desired output format;
 *          Its pb field must be set to an already opened AVIOContext.
 * @param options  An AVDictionary filled with AVFormatContext and muxer-private options.
 *                 On return this parameter will be destroyed and replaced with a dict containing
 *                 options that were not found. May be NULL.
 *
 * @return 0 on success, negative AVERROR on failure.
 *
 * @see av_opt_find, av_dict_set, avio_open, av_oformat_next.
 */
int avformat_write_header(AVFormatContext *s, AVDictionary **options);

/**
 * Write a packet to an output media file.
 *
 * This function passes the packet directly to the muxer, without any buffering
 * or reordering. The caller is responsible for correctly interleaving the
 * packets if the format requires it. Callers that want libavformat to handle
 * the interleaving should call av_interleaved_write_frame() instead of this
 * function.
 *
 * @param s media file handle
 * @param pkt The packet containing the data to be written. Note that unlike
 *            av_interleaved_write_frame(), this function does not take
 *            ownership of the packet passed to it (though some muxers may make
 *            an internal reference to the input packet).
 *            <br>
 *            This parameter can be NULL (at any time, not just at the end), in
 *            order to immediately flush data buffered within the muxer, for
 *            muxers that buffer up data internally before writing it to the
 *            output.
 *            <br>
 *            Packet's @ref AVPacket.stream_index "stream_index" field must be
 *            set to the index of the corresponding stream in @ref
 *            AVFormatContext.streams "s->streams". It is very strongly
 *            recommended that timing information (@ref AVPacket.pts "pts", @ref
 *            AVPacket.dts "dts", @ref AVPacket.duration "duration") is set to
 *            correct values.
 * @return < 0 on error, = 0 if OK, 1 if flushed and there is no more data to flush
 *
 * @see av_interleaved_write_frame()
 */
int av_write_frame(AVFormatContext *s, AVPacket *pkt);

/**
 * Write a packet to an output media file ensuring correct interleaving.
 *
 * This function will buffer the packets internally as needed to make sure the
 * packets in the output file are properly interleaved in the order of
 * increasing dts. Callers doing their own interleaving should call
 * av_write_frame() instead of this function.
 *
 * @param s media file handle
 * @param pkt The packet containing the data to be written.
 *            <br>
 *            If the packet is reference-counted, this function will take
 *            ownership of this reference and unreference it later when it sees
 *            fit.
 *            The caller must not access the data through this reference after
 *            this function returns. If the packet is not reference-counted,
 *            libavformat will make a copy.
 *            <br>
 *            This parameter can be NULL (at any time, not just at the end), to
 *            flush the interleaving queues.
 *            <br>
 *            Packet's @ref AVPacket.stream_index "stream_index" field must be
 *            set to the index of the corresponding stream in @ref
 *            AVFormatContext.streams "s->streams". It is very strongly
 *            recommended that timing information (@ref AVPacket.pts "pts", @ref
 *            AVPacket.dts "dts", @ref AVPacket.duration "duration") is set to
 *            correct values.
 *
 * @return 0 on success, a negative AVERROR on error. Libavformat will always
 *         take care of freeing the packet, even if this function fails.
 *
 * @see av_write_frame(), AVFormatContext.max_interleave_delta
 */
int av_interleaved_write_frame(AVFormatContext *s, AVPacket *pkt);

/**
 * Write a uncoded frame to an output media file.
 *
 * The frame must be correctly interleaved according to the container
 * specification; if not, then av_interleaved_write_frame() must be used.
 *
 * See av_interleaved_write_frame() for details.
 */
int av_write_uncoded_frame(AVFormatContext *s, int stream_index,
                           AVFrame *frame);

/**
 * Write a uncoded frame to an output media file.
 *
 * If the muxer supports it, this function allows to write an AVFrame
 * structure directly, without encoding it into a packet.
 * It is mostly useful for devices and similar special muxers that use raw
 * video or PCM data and will not serialize it into a byte stream.
 *
 * To test whether it is possible to use it with a given muxer and stream,
 * use av_write_uncoded_frame_query().
 *
 * The caller gives up ownership of the frame and must not access it
 * afterwards.
 *
 * @return  >=0 for success, a negative code on error
 */
int av_interleaved_write_uncoded_frame(AVFormatContext *s, int stream_index,
                                       AVFrame *frame);

/**
 * Test whether a muxer supports uncoded frame.
 *
 * @return  >=0 if an uncoded frame can be written to that muxer and stream,
 *          <0 if not
 */
int av_write_uncoded_frame_query(AVFormatContext *s, int stream_index);

/**
 * Write the stream trailer to an output media file and free the
 * file private data.
 *
 * May only be called after a successful call to avformat_write_header.
 *
 * @param s media file handle
 * @return 0 if OK, AVERROR_xxx on error
 */
int av_write_trailer(AVFormatContext *s);

/**
 * Return the output format in the list of registered output formats
 * which best matches the provided parameters, or return NULL if
 * there is no match.
 *
 * @param short_name if non-NULL checks if short_name matches with the
 * names of the registered formats
 * @param filename if non-NULL checks if filename terminates with the
 * extensions of the registered formats
 * @param mime_type if non-NULL checks if mime_type matches with the
 * MIME type of the registered formats
 */
AVOutputFormat *av_guess_format(const char *short_name,
                                const char *filename,
                                const char *mime_type);

/**
 * Guess the codec ID based upon muxer and filename.
 */
enum AVCodecID av_guess_codec(AVOutputFormat *fmt, const char *short_name,
                            const char *filename, const char *mime_type,
                            enum AVMediaType type);

/**
 * Get timing information for the data currently output.
 * The exact meaning of "currently output" depends on the format.
 * It is mostly relevant for devices that have an internal buffer and/or
 * work in real time.
 * @param s          media file handle
 * @param stream     stream in the media file
 * @param[out] dts   DTS of the last packet output for the stream, in stream
 *                   time_base units
 * @param[out] wall  absolute time when that packet whas output,
 *                   in microsecond
 * @return  0 if OK, AVERROR(ENOSYS) if the format does not support it
 * Note: some formats or devices may not allow to measure dts and wall
 * atomically.
 */
int av_get_output_timestamp(struct AVFormatContext *s, int stream,
                            int64_t *dts, int64_t *wall);


/**
 * @}
 */


/**
 * @defgroup lavf_misc Utility functions
 * @ingroup libavf
 * @{
 *
 * Miscellaneous utility functions related to both muxing and demuxing
 * (or neither).
 */

/**
 * Send a nice hexadecimal dump of a buffer to the specified file stream.
 *
 * @param f The file stream pointer where the dump should be sent to.
 * @param buf buffer
 * @param size buffer size
 *
 * @see av_hex_dump_log, av_pkt_dump2, av_pkt_dump_log2
 */
void av_hex_dump(FILE *f, const uint8_t *buf, int size);

/**
 * Send a nice hexadecimal dump of a buffer to the log.
 *
 * @param avcl A pointer to an arbitrary struct of which the first field is a
 * pointer to an AVClass struct.
 * @param level The importance level of the message, lower values signifying
 * higher importance.
 * @param buf buffer
 * @param size buffer size
 *
 * @see av_hex_dump, av_pkt_dump2, av_pkt_dump_log2
 */
void av_hex_dump_log(void *avcl, int level, const uint8_t *buf, int size);

/**
 * Send a nice dump of a packet to the specified file stream.
 *
 * @param f The file stream pointer where the dump should be sent to.
 * @param pkt packet to dump
 * @param dump_payload True if the payload must be displayed, too.
 * @param st AVStream that the packet belongs to
 */
void av_pkt_dump2(FILE *f, const AVPacket *pkt, int dump_payload, const AVStream *st);


/**
 * Send a nice dump of a packet to the log.
 *
 * @param avcl A pointer to an arbitrary struct of which the first field is a
 * pointer to an AVClass struct.
 * @param level The importance level of the message, lower values signifying
 * higher importance.
 * @param pkt packet to dump
 * @param dump_payload True if the payload must be displayed, too.
 * @param st AVStream that the packet belongs to
 */
void av_pkt_dump_log2(void *avcl, int level, const AVPacket *pkt, int dump_payload,
                      const AVStream *st);

/**
 * Get the AVCodecID for the given codec tag tag.
 * If no codec id is found returns AV_CODEC_ID_NONE.
 *
 * @param tags list of supported codec_id-codec_tag pairs, as stored
 * in AVInputFormat.codec_tag and AVOutputFormat.codec_tag
 * @param tag  codec tag to match to a codec ID
 */
enum AVCodecID av_codec_get_id(const struct AVCodecTag * const *tags, unsigned int tag);

/**
 * Get the codec tag for the given codec id id.
 * If no codec tag is found returns 0.
 *
 * @param tags list of supported codec_id-codec_tag pairs, as stored
 * in AVInputFormat.codec_tag and AVOutputFormat.codec_tag
 * @param id   codec ID to match to a codec tag
 */
unsigned int av_codec_get_tag(const struct AVCodecTag * const *tags, enum AVCodecID id);

/**
 * Get the codec tag for the given codec id.
 *
 * @param tags list of supported codec_id - codec_tag pairs, as stored
 * in AVInputFormat.codec_tag and AVOutputFormat.codec_tag
 * @param id codec id that should be searched for in the list
 * @param tag A pointer to the found tag
 * @return 0 if id was not found in tags, > 0 if it was found
 */
int av_codec_get_tag2(const struct AVCodecTag * const *tags, enum AVCodecID id,
                      unsigned int *tag);

int av_find_default_stream_index(AVFormatContext *s);

/**
 * Get the index for a specific timestamp.
 *
 * @param st        stream that the timestamp belongs to
 * @param timestamp timestamp to retrieve the index for
 * @param flags if AVSEEK_FLAG_BACKWARD then the returned index will correspond
 *                 to the timestamp which is <= the requested one, if backward
 *                 is 0, then it will be >=
 *              if AVSEEK_FLAG_ANY seek to any frame, only keyframes otherwise
 * @return < 0 if no such timestamp could be found
 */
int av_index_search_timestamp(AVStream *st, int64_t timestamp, int flags);

/**
 * Add an index entry into a sorted list. Update the entry if the list
 * already contains it.
 *
 * @param timestamp timestamp in the time base of the given stream
 */
int av_add_index_entry(AVStream *st, int64_t pos, int64_t timestamp,
                       int size, int distance, int flags);


/**
 * Split a URL string into components.
 *
 * The pointers to buffers for storing individual components may be null,
 * in order to ignore that component. Buffers for components not found are
 * set to empty strings. If the port is not found, it is set to a negative
 * value.
 *
 * @param proto the buffer for the protocol
 * @param proto_size the size of the proto buffer
 * @param authorization the buffer for the authorization
 * @param authorization_size the size of the authorization buffer
 * @param hostname the buffer for the host name
 * @param hostname_size the size of the hostname buffer
 * @param port_ptr a pointer to store the port number in
 * @param path the buffer for the path
 * @param path_size the size of the path buffer
 * @param url the URL to split
 */
void av_url_split(char *proto,         int proto_size,
                  char *authorization, int authorization_size,
                  char *hostname,      int hostname_size,
                  int *port_ptr,
                  char *path,          int path_size,
                  const char *url);


/**
 * Print detailed information about the input or output format, such as
 * duration, bitrate, streams, container, programs, metadata, side data,
 * codec and time base.
 *
 * @param ic        the context to analyze
 * @param index     index of the stream to dump information about
 * @param url       the URL to print, such as source or destination file
 * @param is_output Select whether the specified context is an input(0) or output(1)
 */
void av_dump_format(AVFormatContext *ic,
                    int index,
                    const char *url,
                    int is_output);

/**
 * Return in 'buf' the path with '%d' replaced by a number.
 *
 * Also handles the '%0nd' format where 'n' is the total number
 * of digits and '%%'.
 *
 * @param buf destination buffer
 * @param buf_size destination buffer size
 * @param path numbered sequence string
 * @param number frame number
 * @return 0 if OK, -1 on format error
 */
int av_get_frame_filename(char *buf, int buf_size,
                          const char *path, int number);

/**
 * Check whether filename actually is a numbered sequence generator.
 *
 * @param filename possible numbered sequence string
 * @return 1 if a valid numbered sequence string, 0 otherwise
 */
int av_filename_number_test(const char *filename);

/**
 * Generate an SDP for an RTP session.
 *
 * Note, this overwrites the id values of AVStreams in the muxer contexts
 * for getting unique dynamic payload types.
 *
 * @param ac array of AVFormatContexts describing the RTP streams. If the
 *           array is composed by only one context, such context can contain
 *           multiple AVStreams (one AVStream per RTP stream). Otherwise,
 *           all the contexts in the array (an AVCodecContext per RTP stream)
 *           must contain only one AVStream.
 * @param n_files number of AVCodecContexts contained in ac
 * @param buf buffer where the SDP will be stored (must be allocated by
 *            the caller)
 * @param size the size of the buffer
 * @return 0 if OK, AVERROR_xxx on error
 */
int av_sdp_create(AVFormatContext *ac[], int n_files, char *buf, int size);

/**
 * Return a positive value if the given filename has one of the given
 * extensions, 0 otherwise.
 *
 * @param filename   file name to check against the given extensions
 * @param extensions a comma-separated list of filename extensions
 */
int av_match_ext(const char *filename, const char *extensions);

/**
 * Test if the given container can store a codec.
 *
 * @param ofmt           container to check for compatibility
 * @param codec_id       codec to potentially store in container
 * @param std_compliance standards compliance level, one of FF_COMPLIANCE_*
 *
 * @return 1 if codec with ID codec_id can be stored in ofmt, 0 if it cannot.
 *         A negative number if this information is not available.
 */
int avformat_query_codec(const AVOutputFormat *ofmt, enum AVCodecID codec_id,
                         int std_compliance);

/**
 * @defgroup riff_fourcc RIFF FourCCs
 * @{
 * Get the tables mapping RIFF FourCCs to libavcodec AVCodecIDs. The tables are
 * meant to be passed to av_codec_get_id()/av_codec_get_tag() as in the
 * following code:
 * @code
 * uint32_t tag = MKTAG('H', '2', '6', '4');
 * const struct AVCodecTag *table[] = { avformat_get_riff_video_tags(), 0 };
 * enum AVCodecID id = av_codec_get_id(table, tag);
 * @endcode
 */
/**
 * @return the table mapping RIFF FourCCs for video to libavcodec AVCodecID.
 */
const struct AVCodecTag *avformat_get_riff_video_tags(void);
/**
 * @return the table mapping RIFF FourCCs for audio to AVCodecID.
 */
const struct AVCodecTag *avformat_get_riff_audio_tags(void);
/**
 * @return the table mapping MOV FourCCs for video to libavcodec AVCodecID.
 */
const struct AVCodecTag *avformat_get_mov_video_tags(void);
/**
 * @return the table mapping MOV FourCCs for audio to AVCodecID.
 */
const struct AVCodecTag *avformat_get_mov_audio_tags(void);

/**
 * @}
 */

/**
 * Guess the sample aspect ratio of a frame, based on both the stream and the
 * frame aspect ratio.
 *
 * Since the frame aspect ratio is set by the codec but the stream aspect ratio
 * is set by the demuxer, these two may not be equal. This function tries to
 * return the value that you should use if you would like to display the frame.
 *
 * Basic logic is to use the stream aspect ratio if it is set to something sane
 * otherwise use the frame aspect ratio. This way a container setting, which is
 * usually easy to modify can override the coded value in the frames.
 *
 * @param format the format context which the stream is part of
 * @param stream the stream which the frame is part of
 * @param frame the frame with the aspect ratio to be determined
 * @return the guessed (valid) sample_aspect_ratio, 0/1 if no idea
 */
AVRational av_guess_sample_aspect_ratio(AVFormatContext *format, AVStream *stream, AVFrame *frame);

/**
 * Guess the frame rate, based on both the container and codec information.
 *
 * @param ctx the format context which the stream is part of
 * @param stream the stream which the frame is part of
 * @param frame the frame for which the frame rate should be determined, may be NULL
 * @return the guessed (valid) frame rate, 0/1 if no idea
 */
AVRational av_guess_frame_rate(AVFormatContext *ctx, AVStream *stream, AVFrame *frame);

/**
 * Check if the stream st contained in s is matched by the stream specifier
 * spec.
 *
 * See the "stream specifiers" chapter in the documentation for the syntax
 * of spec.
 *
 * @return  >0 if st is matched by spec;
 *          0  if st is not matched by spec;
 *          AVERROR code if spec is invalid
 *
 * @note  A stream specifier can match several streams in the format.
 */
int avformat_match_stream_specifier(AVFormatContext *s, AVStream *st,
                                    const char *spec);

int avformat_queue_attached_pictures(AVFormatContext *s);


/**
 * @}
 */

#endif /* AVFORMAT_AVFORMAT_H */<|MERGE_RESOLUTION|>--- conflicted
+++ resolved
@@ -1475,7 +1475,18 @@
      */
     int max_ts_probe;
 
-<<<<<<< HEAD
+    /**
+     * Avoid negative timestamps during muxing.
+     * Any value of the AVFMT_AVOID_NEG_TS_* constants.
+     * Note, this only works when using av_interleaved_write_frame. (interleave_packet_per_dts is in use)
+     * - muxing: Set by user
+     * - demuxing: unused
+     */
+    int avoid_negative_ts;
+#define AVFMT_AVOID_NEG_TS_AUTO             -1 ///< Enabled when required by target format
+#define AVFMT_AVOID_NEG_TS_MAKE_NON_NEGATIVE 1 ///< Shift timestamps so they are non negative
+#define AVFMT_AVOID_NEG_TS_MAKE_ZERO         2 ///< Shift timestamps so that they start at 0
+
 
     /**
      * Transport stream id.
@@ -1514,17 +1525,6 @@
      * - decoding: Set by user via AVOptions (NO direct access)
      */
     int use_wallclock_as_timestamps;
-
-    /**
-     * Avoid negative timestamps during muxing.
-     *  0 -> allow negative timestamps
-     *  1 -> avoid negative timestamps
-     * -1 -> choose automatically (default)
-     * Note, this only works when interleave_packet_per_dts is in use.
-     * - encoding: Set by user via AVOptions (NO direct access)
-     * - decoding: unused
-     */
-    int avoid_negative_ts;
 
     /**
      * avio flags, used to force AVIO_FLAG_DIRECT.
@@ -1600,19 +1600,6 @@
      * - decoding: set by user through AVOptions (NO direct access)
      */
     char *format_whitelist;
-=======
-    /**
-     * Avoid negative timestamps during muxing.
-     * Any value of the AVFMT_AVOID_NEG_TS_* constants.
-     * Note, this only works when using av_interleaved_write_frame.
-     * - muxing: Set by user
-     * - demuxing: unused
-     */
-    int avoid_negative_ts;
-#define AVFMT_AVOID_NEG_TS_AUTO             -1 ///< Enabled when required by target format
-#define AVFMT_AVOID_NEG_TS_MAKE_NON_NEGATIVE 1 ///< Shift timestamps so they are non negative
-#define AVFMT_AVOID_NEG_TS_MAKE_ZERO         2 ///< Shift timestamps so that they start at 0
->>>>>>> 1384df64
 
     /*****************************************************************
      * All fields below this line are not part of the public API. They
