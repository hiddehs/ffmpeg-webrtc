--- conflicted
+++ resolved
@@ -198,13 +198,9 @@
     REGISTER_MUXDEMUX(MPEGTS,           mpegts);
     REGISTER_DEMUXER (MPEGTSRAW,        mpegtsraw);
     REGISTER_DEMUXER (MPEGVIDEO,        mpegvideo);
-<<<<<<< HEAD
-    REGISTER_MUXER   (MPJPEG,           mpjpeg);
+    REGISTER_MUXDEMUX(MPJPEG,           mpjpeg);
     REGISTER_DEMUXER (MPL2,             mpl2);
     REGISTER_DEMUXER (MPSUB,            mpsub);
-=======
-    REGISTER_MUXDEMUX(MPJPEG,           mpjpeg);
->>>>>>> 9b56ac74
     REGISTER_DEMUXER (MSNWC_TCP,        msnwc_tcp);
     REGISTER_DEMUXER (MTV,              mtv);
     REGISTER_DEMUXER (MV,               mv);
