/*
 * Copyright (C) 2001-2003 Michael Niedermayer <michaelni@gmx.at>
 *
 * This file is part of FFmpeg.
 *
 * FFmpeg is free software; you can redistribute it and/or
 * modify it under the terms of the GNU Lesser General Public
 * License as published by the Free Software Foundation; either
 * version 2.1 of the License, or (at your option) any later version.
 *
 * FFmpeg is distributed in the hope that it will be useful,
 * but WITHOUT ANY WARRANTY; without even the implied warranty of
 * MERCHANTABILITY or FITNESS FOR A PARTICULAR PURPOSE.  See the GNU
 * Lesser General Public License for more details.
 *
 * You should have received a copy of the GNU Lesser General Public
 * License along with FFmpeg; if not, write to the Free Software
 * Foundation, Inc., 51 Franklin Street, Fifth Floor, Boston, MA 02110-1301 USA
 */

#define _SVID_SOURCE //needed for MAP_ANONYMOUS
<<<<<<< HEAD
#define _DARWIN_C_SOURCE // needed for MAP_ANON
=======
>>>>>>> d912a30c
#include <inttypes.h>
#include <string.h>
#include <math.h>
#include <stdio.h>
#include "config.h"
#include <assert.h>
#if HAVE_SYS_MMAN_H
#include <sys/mman.h>
#if defined(MAP_ANON) && !defined(MAP_ANONYMOUS)
#define MAP_ANONYMOUS MAP_ANON
#endif
#endif
#if HAVE_VIRTUALALLOC
#define WIN32_LEAN_AND_MEAN
#include <windows.h>
#endif
#include "swscale.h"
#include "swscale_internal.h"
#include "rgb2rgb.h"
#include "libavutil/intreadwrite.h"
#include "libavutil/x86_cpu.h"
#include "libavutil/cpu.h"
#include "libavutil/avutil.h"
#include "libavutil/bswap.h"
#include "libavutil/mathematics.h"
#include "libavutil/opt.h"
#include "libavutil/pixdesc.h"

unsigned swscale_version(void)
{
    return LIBSWSCALE_VERSION_INT;
}

const char *swscale_configuration(void)
{
    return FFMPEG_CONFIGURATION;
}

const char *swscale_license(void)
{
#define LICENSE_PREFIX "libswscale license: "
    return LICENSE_PREFIX FFMPEG_LICENSE + sizeof(LICENSE_PREFIX) - 1;
}

#define RET 0xC3 //near return opcode for x86

#define isSupportedIn(x)    (       \
           (x)==PIX_FMT_YUV420P     \
        || (x)==PIX_FMT_YUVA420P    \
        || (x)==PIX_FMT_YUYV422     \
        || (x)==PIX_FMT_UYVY422     \
        || (x)==PIX_FMT_RGB48BE     \
        || (x)==PIX_FMT_RGB48LE     \
        || (x)==PIX_FMT_RGB32       \
        || (x)==PIX_FMT_RGB32_1     \
        || (x)==PIX_FMT_BGR48BE     \
        || (x)==PIX_FMT_BGR48LE     \
        || (x)==PIX_FMT_BGR24       \
        || (x)==PIX_FMT_BGR565LE    \
        || (x)==PIX_FMT_BGR565BE    \
        || (x)==PIX_FMT_BGR555LE    \
        || (x)==PIX_FMT_BGR555BE    \
        || (x)==PIX_FMT_BGR32       \
        || (x)==PIX_FMT_BGR32_1     \
        || (x)==PIX_FMT_RGB24       \
        || (x)==PIX_FMT_RGB565LE    \
        || (x)==PIX_FMT_RGB565BE    \
        || (x)==PIX_FMT_RGB555LE    \
        || (x)==PIX_FMT_RGB555BE    \
        || (x)==PIX_FMT_GRAY8       \
        || (x)==PIX_FMT_GRAY8A      \
        || (x)==PIX_FMT_YUV410P     \
        || (x)==PIX_FMT_YUV440P     \
        || (x)==PIX_FMT_NV12        \
        || (x)==PIX_FMT_NV21        \
        || (x)==PIX_FMT_GRAY16BE    \
        || (x)==PIX_FMT_GRAY16LE    \
        || (x)==PIX_FMT_YUV444P     \
        || (x)==PIX_FMT_YUV422P     \
        || (x)==PIX_FMT_YUV411P     \
        || (x)==PIX_FMT_YUVJ420P    \
        || (x)==PIX_FMT_YUVJ422P    \
        || (x)==PIX_FMT_YUVJ440P    \
        || (x)==PIX_FMT_YUVJ444P    \
        || (x)==PIX_FMT_PAL8        \
        || (x)==PIX_FMT_BGR8        \
        || (x)==PIX_FMT_RGB8        \
        || (x)==PIX_FMT_BGR4_BYTE   \
        || (x)==PIX_FMT_RGB4_BYTE   \
        || (x)==PIX_FMT_YUV440P     \
        || (x)==PIX_FMT_MONOWHITE   \
        || (x)==PIX_FMT_MONOBLACK   \
        || (x)==PIX_FMT_YUV420P9LE    \
        || (x)==PIX_FMT_YUV444P9LE    \
        || (x)==PIX_FMT_YUV420P10LE   \
        || (x)==PIX_FMT_YUV422P10LE   \
        || (x)==PIX_FMT_YUV444P10LE   \
        || (x)==PIX_FMT_YUV420P16LE   \
        || (x)==PIX_FMT_YUV422P16LE   \
        || (x)==PIX_FMT_YUV444P16LE   \
        || (x)==PIX_FMT_YUV420P9BE    \
        || (x)==PIX_FMT_YUV444P9BE    \
        || (x)==PIX_FMT_YUV420P10BE   \
        || (x)==PIX_FMT_YUV444P10BE   \
        || (x)==PIX_FMT_YUV422P10BE   \
        || (x)==PIX_FMT_YUV420P16BE   \
        || (x)==PIX_FMT_YUV422P16BE   \
        || (x)==PIX_FMT_YUV444P16BE   \
        || (x)==PIX_FMT_YUV422P10     \
    )

int sws_isSupportedInput(enum PixelFormat pix_fmt)
{
    return isSupportedIn(pix_fmt);
}

#define isSupportedOut(x)   (       \
           (x)==PIX_FMT_YUV420P     \
        || (x)==PIX_FMT_YUVA420P    \
        || (x)==PIX_FMT_YUYV422     \
        || (x)==PIX_FMT_UYVY422     \
        || (x)==PIX_FMT_YUV444P     \
        || (x)==PIX_FMT_YUV422P     \
        || (x)==PIX_FMT_YUV411P     \
        || (x)==PIX_FMT_YUVJ420P    \
        || (x)==PIX_FMT_YUVJ422P    \
        || (x)==PIX_FMT_YUVJ440P    \
        || (x)==PIX_FMT_YUVJ444P    \
        || isRGBinBytes(x)          \
        || isBGRinBytes(x)          \
        || (x)==PIX_FMT_RGB565      \
        || (x)==PIX_FMT_RGB555      \
        || (x)==PIX_FMT_RGB444      \
        || (x)==PIX_FMT_BGR565      \
        || (x)==PIX_FMT_BGR555      \
        || (x)==PIX_FMT_BGR444      \
        || (x)==PIX_FMT_RGB8        \
        || (x)==PIX_FMT_BGR8        \
        || (x)==PIX_FMT_RGB4_BYTE   \
        || (x)==PIX_FMT_BGR4_BYTE   \
        || (x)==PIX_FMT_RGB4        \
        || (x)==PIX_FMT_BGR4        \
        || (x)==PIX_FMT_MONOBLACK   \
        || (x)==PIX_FMT_MONOWHITE   \
        || (x)==PIX_FMT_NV12        \
        || (x)==PIX_FMT_NV21        \
        || (x)==PIX_FMT_GRAY16BE    \
        || (x)==PIX_FMT_GRAY16LE    \
        || (x)==PIX_FMT_GRAY8       \
        || (x)==PIX_FMT_YUV410P     \
        || (x)==PIX_FMT_YUV440P     \
        || (x)==PIX_FMT_YUV422P10   \
        || (x)==PIX_FMT_YUV420P9LE    \
        || (x)==PIX_FMT_YUV420P10LE   \
        || (x)==PIX_FMT_YUV420P16LE   \
        || (x)==PIX_FMT_YUV422P16LE   \
        || (x)==PIX_FMT_YUV444P16LE   \
        || (x)==PIX_FMT_YUV420P9BE    \
        || (x)==PIX_FMT_YUV420P10BE   \
        || (x)==PIX_FMT_YUV420P16BE   \
        || (x)==PIX_FMT_YUV422P16BE   \
        || (x)==PIX_FMT_YUV444P16BE   \
    )

int sws_isSupportedOutput(enum PixelFormat pix_fmt)
{
    return isSupportedOut(pix_fmt);
}

extern const int32_t ff_yuv2rgb_coeffs[8][4];

#if FF_API_SWS_FORMAT_NAME
const char *sws_format_name(enum PixelFormat format)
{
    return av_get_pix_fmt_name(format);
}
#endif

static double getSplineCoeff(double a, double b, double c, double d, double dist)
{
    if (dist<=1.0) return ((d*dist + c)*dist + b)*dist +a;
    else           return getSplineCoeff(        0.0,
                                          b+ 2.0*c + 3.0*d,
                                                 c + 3.0*d,
                                         -b- 3.0*c - 6.0*d,
                                         dist-1.0);
}

static int initFilter(int16_t **outFilter, int16_t **filterPos, int *outFilterSize, int xInc,
                      int srcW, int dstW, int filterAlign, int one, int flags, int cpu_flags,
                      SwsVector *srcFilter, SwsVector *dstFilter, double param[2])
{
    int i;
    int filterSize;
    int filter2Size;
    int minFilterSize;
    int64_t *filter=NULL;
    int64_t *filter2=NULL;
    const int64_t fone= 1LL<<54;
    int ret= -1;

    emms_c(); //FIXME this should not be required but it IS (even for non-MMX versions)

    // NOTE: the +1 is for the MMX scaler which reads over the end
    FF_ALLOC_OR_GOTO(NULL, *filterPos, (dstW+1)*sizeof(int16_t), fail);

    if (FFABS(xInc - 0x10000) <10) { // unscaled
        int i;
        filterSize= 1;
        FF_ALLOCZ_OR_GOTO(NULL, filter, dstW*sizeof(*filter)*filterSize, fail);

        for (i=0; i<dstW; i++) {
            filter[i*filterSize]= fone;
            (*filterPos)[i]=i;
        }

    } else if (flags&SWS_POINT) { // lame looking point sampling mode
        int i;
        int xDstInSrc;
        filterSize= 1;
        FF_ALLOC_OR_GOTO(NULL, filter, dstW*sizeof(*filter)*filterSize, fail);

        xDstInSrc= xInc/2 - 0x8000;
        for (i=0; i<dstW; i++) {
            int xx= (xDstInSrc - ((filterSize-1)<<15) + (1<<15))>>16;

            (*filterPos)[i]= xx;
            filter[i]= fone;
            xDstInSrc+= xInc;
        }
    } else if ((xInc <= (1<<16) && (flags&SWS_AREA)) || (flags&SWS_FAST_BILINEAR)) { // bilinear upscale
        int i;
        int xDstInSrc;
        filterSize= 2;
        FF_ALLOC_OR_GOTO(NULL, filter, dstW*sizeof(*filter)*filterSize, fail);

        xDstInSrc= xInc/2 - 0x8000;
        for (i=0; i<dstW; i++) {
            int xx= (xDstInSrc - ((filterSize-1)<<15) + (1<<15))>>16;
            int j;

            (*filterPos)[i]= xx;
            //bilinear upscale / linear interpolate / area averaging
            for (j=0; j<filterSize; j++) {
                int64_t coeff= fone - FFABS((xx<<16) - xDstInSrc)*(fone>>16);
                if (coeff<0) coeff=0;
                filter[i*filterSize + j]= coeff;
                xx++;
            }
            xDstInSrc+= xInc;
        }
    } else {
        int xDstInSrc;
        int sizeFactor;

        if      (flags&SWS_BICUBIC)      sizeFactor=  4;
        else if (flags&SWS_X)            sizeFactor=  8;
        else if (flags&SWS_AREA)         sizeFactor=  1; //downscale only, for upscale it is bilinear
        else if (flags&SWS_GAUSS)        sizeFactor=  8;   // infinite ;)
        else if (flags&SWS_LANCZOS)      sizeFactor= param[0] != SWS_PARAM_DEFAULT ? ceil(2*param[0]) : 6;
        else if (flags&SWS_SINC)         sizeFactor= 20; // infinite ;)
        else if (flags&SWS_SPLINE)       sizeFactor= 20;  // infinite ;)
        else if (flags&SWS_BILINEAR)     sizeFactor=  2;
        else {
            sizeFactor= 0; //GCC warning killer
            assert(0);
        }

        if (xInc <= 1<<16)      filterSize= 1 + sizeFactor; // upscale
        else                    filterSize= 1 + (sizeFactor*srcW + dstW - 1)/ dstW;

        if (filterSize > srcW-2) filterSize=srcW-2;

        FF_ALLOC_OR_GOTO(NULL, filter, dstW*sizeof(*filter)*filterSize, fail);

        xDstInSrc= xInc - 0x10000;
        for (i=0; i<dstW; i++) {
            int xx= (xDstInSrc - ((filterSize-2)<<16)) / (1<<17);
            int j;
            (*filterPos)[i]= xx;
            for (j=0; j<filterSize; j++) {
                int64_t d= ((int64_t)FFABS((xx<<17) - xDstInSrc))<<13;
                double floatd;
                int64_t coeff;

                if (xInc > 1<<16)
                    d= d*dstW/srcW;
                floatd= d * (1.0/(1<<30));

                if (flags & SWS_BICUBIC) {
                    int64_t B= (param[0] != SWS_PARAM_DEFAULT ? param[0] :   0) * (1<<24);
                    int64_t C= (param[1] != SWS_PARAM_DEFAULT ? param[1] : 0.6) * (1<<24);
                    int64_t dd = ( d*d)>>30;
                    int64_t ddd= (dd*d)>>30;

                    if      (d < 1LL<<30)
                        coeff = (12*(1<<24)-9*B-6*C)*ddd + (-18*(1<<24)+12*B+6*C)*dd + (6*(1<<24)-2*B)*(1<<30);
                    else if (d < 1LL<<31)
                        coeff = (-B-6*C)*ddd + (6*B+30*C)*dd + (-12*B-48*C)*d + (8*B+24*C)*(1<<30);
                    else
                        coeff=0.0;
                    coeff *= fone>>(30+24);
                }
/*                else if (flags & SWS_X) {
                    double p= param ? param*0.01 : 0.3;
                    coeff = d ? sin(d*M_PI)/(d*M_PI) : 1.0;
                    coeff*= pow(2.0, - p*d*d);
                }*/
                else if (flags & SWS_X) {
                    double A= param[0] != SWS_PARAM_DEFAULT ? param[0] : 1.0;
                    double c;

                    if (floatd<1.0)
                        c = cos(floatd*M_PI);
                    else
                        c=-1.0;
                    if (c<0.0)      c= -pow(-c, A);
                    else            c=  pow( c, A);
                    coeff= (c*0.5 + 0.5)*fone;
                } else if (flags & SWS_AREA) {
                    int64_t d2= d - (1<<29);
                    if      (d2*xInc < -(1LL<<(29+16))) coeff= 1.0 * (1LL<<(30+16));
                    else if (d2*xInc <  (1LL<<(29+16))) coeff= -d2*xInc + (1LL<<(29+16));
                    else coeff=0.0;
                    coeff *= fone>>(30+16);
                } else if (flags & SWS_GAUSS) {
                    double p= param[0] != SWS_PARAM_DEFAULT ? param[0] : 3.0;
                    coeff = (pow(2.0, - p*floatd*floatd))*fone;
                } else if (flags & SWS_SINC) {
                    coeff = (d ? sin(floatd*M_PI)/(floatd*M_PI) : 1.0)*fone;
                } else if (flags & SWS_LANCZOS) {
                    double p= param[0] != SWS_PARAM_DEFAULT ? param[0] : 3.0;
                    coeff = (d ? sin(floatd*M_PI)*sin(floatd*M_PI/p)/(floatd*floatd*M_PI*M_PI/p) : 1.0)*fone;
                    if (floatd>p) coeff=0;
                } else if (flags & SWS_BILINEAR) {
                    coeff= (1<<30) - d;
                    if (coeff<0) coeff=0;
                    coeff *= fone >> 30;
                } else if (flags & SWS_SPLINE) {
                    double p=-2.196152422706632;
                    coeff = getSplineCoeff(1.0, 0.0, p, -p-1.0, floatd) * fone;
                } else {
                    coeff= 0.0; //GCC warning killer
                    assert(0);
                }

                filter[i*filterSize + j]= coeff;
                xx++;
            }
            xDstInSrc+= 2*xInc;
        }
    }

    /* apply src & dst Filter to filter -> filter2
       av_free(filter);
    */
    assert(filterSize>0);
    filter2Size= filterSize;
    if (srcFilter) filter2Size+= srcFilter->length - 1;
    if (dstFilter) filter2Size+= dstFilter->length - 1;
    assert(filter2Size>0);
    FF_ALLOCZ_OR_GOTO(NULL, filter2, filter2Size*dstW*sizeof(*filter2), fail);

    for (i=0; i<dstW; i++) {
        int j, k;

        if(srcFilter) {
            for (k=0; k<srcFilter->length; k++) {
                for (j=0; j<filterSize; j++)
                    filter2[i*filter2Size + k + j] += srcFilter->coeff[k]*filter[i*filterSize + j];
            }
        } else {
            for (j=0; j<filterSize; j++)
                filter2[i*filter2Size + j]= filter[i*filterSize + j];
        }
        //FIXME dstFilter

        (*filterPos)[i]+= (filterSize-1)/2 - (filter2Size-1)/2;
    }
    av_freep(&filter);

    /* try to reduce the filter-size (step1 find size and shift left) */
    // Assume it is near normalized (*0.5 or *2.0 is OK but * 0.001 is not).
    minFilterSize= 0;
    for (i=dstW-1; i>=0; i--) {
        int min= filter2Size;
        int j;
        int64_t cutOff=0.0;

        /* get rid of near zero elements on the left by shifting left */
        for (j=0; j<filter2Size; j++) {
            int k;
            cutOff += FFABS(filter2[i*filter2Size]);

            if (cutOff > SWS_MAX_REDUCE_CUTOFF*fone) break;

            /* preserve monotonicity because the core can't handle the filter otherwise */
            if (i<dstW-1 && (*filterPos)[i] >= (*filterPos)[i+1]) break;

            // move filter coefficients left
            for (k=1; k<filter2Size; k++)
                filter2[i*filter2Size + k - 1]= filter2[i*filter2Size + k];
            filter2[i*filter2Size + k - 1]= 0;
            (*filterPos)[i]++;
        }

        cutOff=0;
        /* count near zeros on the right */
        for (j=filter2Size-1; j>0; j--) {
            cutOff += FFABS(filter2[i*filter2Size + j]);

            if (cutOff > SWS_MAX_REDUCE_CUTOFF*fone) break;
            min--;
        }

        if (min>minFilterSize) minFilterSize= min;
    }

    if (HAVE_ALTIVEC && cpu_flags & AV_CPU_FLAG_ALTIVEC) {
        // we can handle the special case 4,
        // so we don't want to go to the full 8
        if (minFilterSize < 5)
            filterAlign = 4;

        // We really don't want to waste our time
        // doing useless computation, so fall back on
        // the scalar C code for very small filters.
        // Vectorizing is worth it only if you have a
        // decent-sized vector.
        if (minFilterSize < 3)
            filterAlign = 1;
    }

    if (HAVE_MMX && cpu_flags & AV_CPU_FLAG_MMX) {
        // special case for unscaled vertical filtering
        if (minFilterSize == 1 && filterAlign == 2)
            filterAlign= 1;
    }

    assert(minFilterSize > 0);
    filterSize= (minFilterSize +(filterAlign-1)) & (~(filterAlign-1));
    assert(filterSize > 0);
    filter= av_malloc(filterSize*dstW*sizeof(*filter));
    if (filterSize >= MAX_FILTER_SIZE*16/((flags&SWS_ACCURATE_RND) ? APCK_SIZE : 16) || !filter)
        goto fail;
    *outFilterSize= filterSize;

    if (flags&SWS_PRINT_INFO)
        av_log(NULL, AV_LOG_VERBOSE, "SwScaler: reducing / aligning filtersize %d -> %d\n", filter2Size, filterSize);
    /* try to reduce the filter-size (step2 reduce it) */
    for (i=0; i<dstW; i++) {
        int j;

        for (j=0; j<filterSize; j++) {
            if (j>=filter2Size) filter[i*filterSize + j]= 0;
            else               filter[i*filterSize + j]= filter2[i*filter2Size + j];
            if((flags & SWS_BITEXACT) && j>=minFilterSize)
                filter[i*filterSize + j]= 0;
        }
    }

    //FIXME try to align filterPos if possible

    //fix borders
    for (i=0; i<dstW; i++) {
        int j;
        if ((*filterPos)[i] < 0) {
            // move filter coefficients left to compensate for filterPos
            for (j=1; j<filterSize; j++) {
                int left= FFMAX(j + (*filterPos)[i], 0);
                filter[i*filterSize + left] += filter[i*filterSize + j];
                filter[i*filterSize + j]=0;
            }
            (*filterPos)[i]= 0;
        }

        if ((*filterPos)[i] + filterSize > srcW) {
            int shift= (*filterPos)[i] + filterSize - srcW;
            // move filter coefficients right to compensate for filterPos
            for (j=filterSize-2; j>=0; j--) {
                int right= FFMIN(j + shift, filterSize-1);
                filter[i*filterSize +right] += filter[i*filterSize +j];
                filter[i*filterSize +j]=0;
            }
            (*filterPos)[i]= srcW - filterSize;
        }
    }

    // Note the +1 is for the MMX scaler which reads over the end
    /* align at 16 for AltiVec (needed by hScale_altivec_real) */
    FF_ALLOCZ_OR_GOTO(NULL, *outFilter, *outFilterSize*(dstW+1)*sizeof(int16_t), fail);

    /* normalize & store in outFilter */
    for (i=0; i<dstW; i++) {
        int j;
        int64_t error=0;
        int64_t sum=0;

        for (j=0; j<filterSize; j++) {
            sum+= filter[i*filterSize + j];
        }
        sum= (sum + one/2)/ one;
        for (j=0; j<*outFilterSize; j++) {
            int64_t v= filter[i*filterSize + j] + error;
            int intV= ROUNDED_DIV(v, sum);
            (*outFilter)[i*(*outFilterSize) + j]= intV;
            error= v - intV*sum;
        }
    }

    (*filterPos)[dstW]= (*filterPos)[dstW-1]; // the MMX scaler will read over the end
    for (i=0; i<*outFilterSize; i++) {
        int j= dstW*(*outFilterSize);
        (*outFilter)[j + i]= (*outFilter)[j + i - (*outFilterSize)];
    }

    ret=0;
fail:
    av_free(filter);
    av_free(filter2);
    return ret;
}

#if HAVE_MMX2
static int initMMX2HScaler(int dstW, int xInc, uint8_t *filterCode, int16_t *filter, int32_t *filterPos, int numSplits)
{
    uint8_t *fragmentA;
    x86_reg imm8OfPShufW1A;
    x86_reg imm8OfPShufW2A;
    x86_reg fragmentLengthA;
    uint8_t *fragmentB;
    x86_reg imm8OfPShufW1B;
    x86_reg imm8OfPShufW2B;
    x86_reg fragmentLengthB;
    int fragmentPos;

    int xpos, i;

    // create an optimized horizontal scaling routine
    /* This scaler is made of runtime-generated MMX2 code using specially
     * tuned pshufw instructions. For every four output pixels, if four
     * input pixels are enough for the fast bilinear scaling, then a chunk
     * of fragmentB is used. If five input pixels are needed, then a chunk
     * of fragmentA is used.
     */

    //code fragment

    __asm__ volatile(
        "jmp                         9f                 \n\t"
    // Begin
        "0:                                             \n\t"
        "movq    (%%"REG_d", %%"REG_a"), %%mm3          \n\t"
        "movd    (%%"REG_c", %%"REG_S"), %%mm0          \n\t"
        "movd   1(%%"REG_c", %%"REG_S"), %%mm1          \n\t"
        "punpcklbw                %%mm7, %%mm1          \n\t"
        "punpcklbw                %%mm7, %%mm0          \n\t"
        "pshufw                   $0xFF, %%mm1, %%mm1   \n\t"
        "1:                                             \n\t"
        "pshufw                   $0xFF, %%mm0, %%mm0   \n\t"
        "2:                                             \n\t"
        "psubw                    %%mm1, %%mm0          \n\t"
        "movl   8(%%"REG_b", %%"REG_a"), %%esi          \n\t"
        "pmullw                   %%mm3, %%mm0          \n\t"
        "psllw                       $7, %%mm1          \n\t"
        "paddw                    %%mm1, %%mm0          \n\t"

        "movq                     %%mm0, (%%"REG_D", %%"REG_a") \n\t"

        "add                         $8, %%"REG_a"      \n\t"
    // End
        "9:                                             \n\t"
//        "int $3                                         \n\t"
        "lea                 " LOCAL_MANGLE(0b) ", %0   \n\t"
        "lea                 " LOCAL_MANGLE(1b) ", %1   \n\t"
        "lea                 " LOCAL_MANGLE(2b) ", %2   \n\t"
        "dec                         %1                 \n\t"
        "dec                         %2                 \n\t"
        "sub                         %0, %1             \n\t"
        "sub                         %0, %2             \n\t"
        "lea                 " LOCAL_MANGLE(9b) ", %3   \n\t"
        "sub                         %0, %3             \n\t"


        :"=r" (fragmentA), "=r" (imm8OfPShufW1A), "=r" (imm8OfPShufW2A),
        "=r" (fragmentLengthA)
    );

    __asm__ volatile(
        "jmp                         9f                 \n\t"
    // Begin
        "0:                                             \n\t"
        "movq    (%%"REG_d", %%"REG_a"), %%mm3          \n\t"
        "movd    (%%"REG_c", %%"REG_S"), %%mm0          \n\t"
        "punpcklbw                %%mm7, %%mm0          \n\t"
        "pshufw                   $0xFF, %%mm0, %%mm1   \n\t"
        "1:                                             \n\t"
        "pshufw                   $0xFF, %%mm0, %%mm0   \n\t"
        "2:                                             \n\t"
        "psubw                    %%mm1, %%mm0          \n\t"
        "movl   8(%%"REG_b", %%"REG_a"), %%esi          \n\t"
        "pmullw                   %%mm3, %%mm0          \n\t"
        "psllw                       $7, %%mm1          \n\t"
        "paddw                    %%mm1, %%mm0          \n\t"

        "movq                     %%mm0, (%%"REG_D", %%"REG_a") \n\t"

        "add                         $8, %%"REG_a"      \n\t"
    // End
        "9:                                             \n\t"
//        "int                       $3                   \n\t"
        "lea                 " LOCAL_MANGLE(0b) ", %0   \n\t"
        "lea                 " LOCAL_MANGLE(1b) ", %1   \n\t"
        "lea                 " LOCAL_MANGLE(2b) ", %2   \n\t"
        "dec                         %1                 \n\t"
        "dec                         %2                 \n\t"
        "sub                         %0, %1             \n\t"
        "sub                         %0, %2             \n\t"
        "lea                 " LOCAL_MANGLE(9b) ", %3   \n\t"
        "sub                         %0, %3             \n\t"


        :"=r" (fragmentB), "=r" (imm8OfPShufW1B), "=r" (imm8OfPShufW2B),
        "=r" (fragmentLengthB)
    );

    xpos= 0; //lumXInc/2 - 0x8000; // difference between pixel centers
    fragmentPos=0;

    for (i=0; i<dstW/numSplits; i++) {
        int xx=xpos>>16;

        if ((i&3) == 0) {
            int a=0;
            int b=((xpos+xInc)>>16) - xx;
            int c=((xpos+xInc*2)>>16) - xx;
            int d=((xpos+xInc*3)>>16) - xx;
            int inc                = (d+1<4);
            uint8_t *fragment      = (d+1<4) ? fragmentB       : fragmentA;
            x86_reg imm8OfPShufW1  = (d+1<4) ? imm8OfPShufW1B  : imm8OfPShufW1A;
            x86_reg imm8OfPShufW2  = (d+1<4) ? imm8OfPShufW2B  : imm8OfPShufW2A;
            x86_reg fragmentLength = (d+1<4) ? fragmentLengthB : fragmentLengthA;
            int maxShift= 3-(d+inc);
            int shift=0;

            if (filterCode) {
                filter[i  ] = (( xpos         & 0xFFFF) ^ 0xFFFF)>>9;
                filter[i+1] = (((xpos+xInc  ) & 0xFFFF) ^ 0xFFFF)>>9;
                filter[i+2] = (((xpos+xInc*2) & 0xFFFF) ^ 0xFFFF)>>9;
                filter[i+3] = (((xpos+xInc*3) & 0xFFFF) ^ 0xFFFF)>>9;
                filterPos[i/2]= xx;

                memcpy(filterCode + fragmentPos, fragment, fragmentLength);

                filterCode[fragmentPos + imm8OfPShufW1]=
                    (a+inc) | ((b+inc)<<2) | ((c+inc)<<4) | ((d+inc)<<6);
                filterCode[fragmentPos + imm8OfPShufW2]=
                    a | (b<<2) | (c<<4) | (d<<6);

                if (i+4-inc>=dstW) shift=maxShift; //avoid overread
                else if ((filterPos[i/2]&3) <= maxShift) shift=filterPos[i/2]&3; //Align

                if (shift && i>=shift) {
                    filterCode[fragmentPos + imm8OfPShufW1]+= 0x55*shift;
                    filterCode[fragmentPos + imm8OfPShufW2]+= 0x55*shift;
                    filterPos[i/2]-=shift;
                }
            }

            fragmentPos+= fragmentLength;

            if (filterCode)
                filterCode[fragmentPos]= RET;
        }
        xpos+=xInc;
    }
    if (filterCode)
        filterPos[((i/2)+1)&(~1)]= xpos>>16; // needed to jump to the next part

    return fragmentPos + 1;
}
#endif /* HAVE_MMX2 */

static void getSubSampleFactors(int *h, int *v, enum PixelFormat format)
{
    *h = av_pix_fmt_descriptors[format].log2_chroma_w;
    *v = av_pix_fmt_descriptors[format].log2_chroma_h;
}

int sws_setColorspaceDetails(SwsContext *c, const int inv_table[4], int srcRange, const int table[4], int dstRange, int brightness, int contrast, int saturation)
{
    memcpy(c->srcColorspaceTable, inv_table, sizeof(int)*4);
    memcpy(c->dstColorspaceTable,     table, sizeof(int)*4);

    c->brightness= brightness;
    c->contrast  = contrast;
    c->saturation= saturation;
    c->srcRange  = srcRange;
    c->dstRange  = dstRange;
    if (isYUV(c->dstFormat) || isGray(c->dstFormat)) return -1;

    c->dstFormatBpp = av_get_bits_per_pixel(&av_pix_fmt_descriptors[c->dstFormat]);
    c->srcFormatBpp = av_get_bits_per_pixel(&av_pix_fmt_descriptors[c->srcFormat]);

    ff_yuv2rgb_c_init_tables(c, inv_table, srcRange, brightness, contrast, saturation);
    //FIXME factorize

    if (HAVE_ALTIVEC && av_get_cpu_flags() & AV_CPU_FLAG_ALTIVEC)
        ff_yuv2rgb_init_tables_altivec(c, inv_table, brightness, contrast, saturation);
    return 0;
}

int sws_getColorspaceDetails(SwsContext *c, int **inv_table, int *srcRange, int **table, int *dstRange, int *brightness, int *contrast, int *saturation)
{
    if (!c || isYUV(c->dstFormat) || isGray(c->dstFormat)) return -1;

    *inv_table = c->srcColorspaceTable;
    *table     = c->dstColorspaceTable;
    *srcRange  = c->srcRange;
    *dstRange  = c->dstRange;
    *brightness= c->brightness;
    *contrast  = c->contrast;
    *saturation= c->saturation;

    return 0;
}

static int handle_jpeg(enum PixelFormat *format)
{
    switch (*format) {
    case PIX_FMT_YUVJ420P: *format = PIX_FMT_YUV420P; return 1;
    case PIX_FMT_YUVJ422P: *format = PIX_FMT_YUV422P; return 1;
    case PIX_FMT_YUVJ444P: *format = PIX_FMT_YUV444P; return 1;
    case PIX_FMT_YUVJ440P: *format = PIX_FMT_YUV440P; return 1;
    default:                                          return 0;
    }
}

SwsContext *sws_alloc_context(void)
{
    SwsContext *c= av_mallocz(sizeof(SwsContext));

    c->av_class = &sws_context_class;
    av_opt_set_defaults(c);

    return c;
}

int sws_init_context(SwsContext *c, SwsFilter *srcFilter, SwsFilter *dstFilter)
{
    int i;
    int usesVFilter, usesHFilter;
    int unscaled;
    SwsFilter dummyFilter= {NULL, NULL, NULL, NULL};
    int srcW= c->srcW;
    int srcH= c->srcH;
    int dstW= c->dstW;
    int dstH= c->dstH;
    int dst_stride = FFALIGN(dstW * sizeof(int16_t)+66, 16), dst_stride_px = dst_stride >> 1;
    int flags, cpu_flags;
    enum PixelFormat srcFormat= c->srcFormat;
    enum PixelFormat dstFormat= c->dstFormat;

    cpu_flags = av_get_cpu_flags();
    flags     = c->flags;
    emms_c();
    if (!rgb15to16) sws_rgb2rgb_init();

    unscaled = (srcW == dstW && srcH == dstH);

    if (!isSupportedIn(srcFormat)) {
        av_log(c, AV_LOG_ERROR, "%s is not supported as input pixel format\n", av_get_pix_fmt_name(srcFormat));
        return AVERROR(EINVAL);
    }
    if (!isSupportedOut(dstFormat)) {
        av_log(c, AV_LOG_ERROR, "%s is not supported as output pixel format\n", av_get_pix_fmt_name(dstFormat));
        return AVERROR(EINVAL);
    }

    i= flags & ( SWS_POINT
                |SWS_AREA
                |SWS_BILINEAR
                |SWS_FAST_BILINEAR
                |SWS_BICUBIC
                |SWS_X
                |SWS_GAUSS
                |SWS_LANCZOS
                |SWS_SINC
                |SWS_SPLINE
                |SWS_BICUBLIN);
    if(!i || (i & (i-1))) {
        av_log(c, AV_LOG_ERROR, "Exactly one scaler algorithm must be chosen\n");
        return AVERROR(EINVAL);
    }
    /* sanity check */
    if (srcW<4 || srcH<1 || dstW<8 || dstH<1) { //FIXME check if these are enough and try to lowwer them after fixing the relevant parts of the code
        av_log(c, AV_LOG_ERROR, "%dx%d -> %dx%d is invalid scaling dimension\n",
               srcW, srcH, dstW, dstH);
        return AVERROR(EINVAL);
    }

    if (!dstFilter) dstFilter= &dummyFilter;
    if (!srcFilter) srcFilter= &dummyFilter;

    c->lumXInc= ((srcW<<16) + (dstW>>1))/dstW;
    c->lumYInc= ((srcH<<16) + (dstH>>1))/dstH;
    c->dstFormatBpp = av_get_bits_per_pixel(&av_pix_fmt_descriptors[dstFormat]);
    c->srcFormatBpp = av_get_bits_per_pixel(&av_pix_fmt_descriptors[srcFormat]);
    c->vRounder= 4* 0x0001000100010001ULL;

    usesVFilter = (srcFilter->lumV && srcFilter->lumV->length>1) ||
                  (srcFilter->chrV && srcFilter->chrV->length>1) ||
                  (dstFilter->lumV && dstFilter->lumV->length>1) ||
                  (dstFilter->chrV && dstFilter->chrV->length>1);
    usesHFilter = (srcFilter->lumH && srcFilter->lumH->length>1) ||
                  (srcFilter->chrH && srcFilter->chrH->length>1) ||
                  (dstFilter->lumH && dstFilter->lumH->length>1) ||
                  (dstFilter->chrH && dstFilter->chrH->length>1);

    getSubSampleFactors(&c->chrSrcHSubSample, &c->chrSrcVSubSample, srcFormat);
    getSubSampleFactors(&c->chrDstHSubSample, &c->chrDstVSubSample, dstFormat);

    // reuse chroma for 2 pixels RGB/BGR unless user wants full chroma interpolation
    if (isAnyRGB(dstFormat) && !(flags&SWS_FULL_CHR_H_INT)) c->chrDstHSubSample=1;

    // drop some chroma lines if the user wants it
    c->vChrDrop= (flags&SWS_SRC_V_CHR_DROP_MASK)>>SWS_SRC_V_CHR_DROP_SHIFT;
    c->chrSrcVSubSample+= c->vChrDrop;

    // drop every other pixel for chroma calculation unless user wants full chroma
    if (isAnyRGB(srcFormat) && !(flags&SWS_FULL_CHR_H_INP)
      && srcFormat!=PIX_FMT_RGB8      && srcFormat!=PIX_FMT_BGR8
      && srcFormat!=PIX_FMT_RGB4      && srcFormat!=PIX_FMT_BGR4
      && srcFormat!=PIX_FMT_RGB4_BYTE && srcFormat!=PIX_FMT_BGR4_BYTE
      && ((dstW>>c->chrDstHSubSample) <= (srcW>>1) || (flags&SWS_FAST_BILINEAR)))
        c->chrSrcHSubSample=1;

    // Note the -((-x)>>y) is so that we always round toward +inf.
    c->chrSrcW= -((-srcW) >> c->chrSrcHSubSample);
    c->chrSrcH= -((-srcH) >> c->chrSrcVSubSample);
    c->chrDstW= -((-dstW) >> c->chrDstHSubSample);
    c->chrDstH= -((-dstH) >> c->chrDstVSubSample);

    /* unscaled special cases */
    if (unscaled && !usesHFilter && !usesVFilter && (c->srcRange == c->dstRange || isAnyRGB(dstFormat))) {
        ff_get_unscaled_swscale(c);

        if (c->swScale) {
            if (flags&SWS_PRINT_INFO)
                av_log(c, AV_LOG_INFO, "using unscaled %s -> %s special converter\n",
                       av_get_pix_fmt_name(srcFormat), av_get_pix_fmt_name(dstFormat));
            return 0;
        }
    }

    FF_ALLOC_OR_GOTO(c, c->formatConvBuffer, FFALIGN(srcW*2+78, 16) * 2, fail);
    if (HAVE_MMX2 && cpu_flags & AV_CPU_FLAG_MMX2) {
        c->canMMX2BeUsed= (dstW >=srcW && (dstW&31)==0 && (srcW&15)==0) ? 1 : 0;
        if (!c->canMMX2BeUsed && dstW >=srcW && (srcW&15)==0 && (flags&SWS_FAST_BILINEAR)) {
            if (flags&SWS_PRINT_INFO)
                av_log(c, AV_LOG_INFO, "output width is not a multiple of 32 -> no MMX2 scaler\n");
        }
        if (usesHFilter || isNBPS(c->srcFormat) || is16BPS(c->srcFormat) || isAnyRGB(c->srcFormat)) c->canMMX2BeUsed=0;
    }
    else
        c->canMMX2BeUsed=0;

    c->chrXInc= ((c->chrSrcW<<16) + (c->chrDstW>>1))/c->chrDstW;
    c->chrYInc= ((c->chrSrcH<<16) + (c->chrDstH>>1))/c->chrDstH;

    // match pixel 0 of the src to pixel 0 of dst and match pixel n-2 of src to pixel n-2 of dst
    // but only for the FAST_BILINEAR mode otherwise do correct scaling
    // n-2 is the last chrominance sample available
    // this is not perfect, but no one should notice the difference, the more correct variant
    // would be like the vertical one, but that would require some special code for the
    // first and last pixel
    if (flags&SWS_FAST_BILINEAR) {
        if (c->canMMX2BeUsed) {
            c->lumXInc+= 20;
            c->chrXInc+= 20;
        }
        //we don't use the x86 asm scaler if MMX is available
        else if (HAVE_MMX && cpu_flags & AV_CPU_FLAG_MMX) {
            c->lumXInc = ((srcW-2)<<16)/(dstW-2) - 20;
            c->chrXInc = ((c->chrSrcW-2)<<16)/(c->chrDstW-2) - 20;
        }
    }

    /* precalculate horizontal scaler filter coefficients */
    {
#if HAVE_MMX2
// can't downscale !!!
        if (c->canMMX2BeUsed && (flags & SWS_FAST_BILINEAR)) {
            c->lumMmx2FilterCodeSize = initMMX2HScaler(      dstW, c->lumXInc, NULL, NULL, NULL, 8);
            c->chrMmx2FilterCodeSize = initMMX2HScaler(c->chrDstW, c->chrXInc, NULL, NULL, NULL, 4);

#ifdef MAP_ANONYMOUS
            c->lumMmx2FilterCode = mmap(NULL, c->lumMmx2FilterCodeSize, PROT_READ | PROT_WRITE, MAP_PRIVATE | MAP_ANONYMOUS, -1, 0);
            c->chrMmx2FilterCode = mmap(NULL, c->chrMmx2FilterCodeSize, PROT_READ | PROT_WRITE, MAP_PRIVATE | MAP_ANONYMOUS, -1, 0);
#elif HAVE_VIRTUALALLOC
            c->lumMmx2FilterCode = VirtualAlloc(NULL, c->lumMmx2FilterCodeSize, MEM_COMMIT, PAGE_EXECUTE_READWRITE);
            c->chrMmx2FilterCode = VirtualAlloc(NULL, c->chrMmx2FilterCodeSize, MEM_COMMIT, PAGE_EXECUTE_READWRITE);
#else
            c->lumMmx2FilterCode = av_malloc(c->lumMmx2FilterCodeSize);
            c->chrMmx2FilterCode = av_malloc(c->chrMmx2FilterCodeSize);
#endif

#ifdef MAP_ANONYMOUS
            if (c->lumMmx2FilterCode == MAP_FAILED || c->chrMmx2FilterCode == MAP_FAILED)
#else
            if (!c->lumMmx2FilterCode || !c->chrMmx2FilterCode)
#endif
                return AVERROR(ENOMEM);
            FF_ALLOCZ_OR_GOTO(c, c->hLumFilter   , (dstW        /8+8)*sizeof(int16_t), fail);
            FF_ALLOCZ_OR_GOTO(c, c->hChrFilter   , (c->chrDstW  /4+8)*sizeof(int16_t), fail);
            FF_ALLOCZ_OR_GOTO(c, c->hLumFilterPos, (dstW      /2/8+8)*sizeof(int32_t), fail);
            FF_ALLOCZ_OR_GOTO(c, c->hChrFilterPos, (c->chrDstW/2/4+8)*sizeof(int32_t), fail);

            initMMX2HScaler(      dstW, c->lumXInc, c->lumMmx2FilterCode, c->hLumFilter, c->hLumFilterPos, 8);
            initMMX2HScaler(c->chrDstW, c->chrXInc, c->chrMmx2FilterCode, c->hChrFilter, c->hChrFilterPos, 4);

#ifdef MAP_ANONYMOUS
            mprotect(c->lumMmx2FilterCode, c->lumMmx2FilterCodeSize, PROT_EXEC | PROT_READ);
            mprotect(c->chrMmx2FilterCode, c->chrMmx2FilterCodeSize, PROT_EXEC | PROT_READ);
#endif
        } else
#endif /* HAVE_MMX2 */
        {
            const int filterAlign=
                (HAVE_MMX     && cpu_flags & AV_CPU_FLAG_MMX) ? 4 :
                (HAVE_ALTIVEC && cpu_flags & AV_CPU_FLAG_ALTIVEC) ? 8 :
                1;

            if (initFilter(&c->hLumFilter, &c->hLumFilterPos, &c->hLumFilterSize, c->lumXInc,
                           srcW      ,       dstW, filterAlign, 1<<14,
                           (flags&SWS_BICUBLIN) ? (flags|SWS_BICUBIC)  : flags, cpu_flags,
                           srcFilter->lumH, dstFilter->lumH, c->param) < 0)
                goto fail;
            if (initFilter(&c->hChrFilter, &c->hChrFilterPos, &c->hChrFilterSize, c->chrXInc,
                           c->chrSrcW, c->chrDstW, filterAlign, 1<<14,
                           (flags&SWS_BICUBLIN) ? (flags|SWS_BILINEAR) : flags, cpu_flags,
                           srcFilter->chrH, dstFilter->chrH, c->param) < 0)
                goto fail;
        }
    } // initialize horizontal stuff

    /* precalculate vertical scaler filter coefficients */
    {
        const int filterAlign=
            (HAVE_MMX     && cpu_flags & AV_CPU_FLAG_MMX) && (flags & SWS_ACCURATE_RND) ? 2 :
            (HAVE_ALTIVEC && cpu_flags & AV_CPU_FLAG_ALTIVEC) ? 8 :
            1;

        if (initFilter(&c->vLumFilter, &c->vLumFilterPos, &c->vLumFilterSize, c->lumYInc,
                       srcH      ,        dstH, filterAlign, (1<<12),
                       (flags&SWS_BICUBLIN) ? (flags|SWS_BICUBIC)  : flags, cpu_flags,
                       srcFilter->lumV, dstFilter->lumV, c->param) < 0)
            goto fail;
        if (initFilter(&c->vChrFilter, &c->vChrFilterPos, &c->vChrFilterSize, c->chrYInc,
                       c->chrSrcH, c->chrDstH, filterAlign, (1<<12),
                       (flags&SWS_BICUBLIN) ? (flags|SWS_BILINEAR) : flags, cpu_flags,
                       srcFilter->chrV, dstFilter->chrV, c->param) < 0)
            goto fail;

#if HAVE_ALTIVEC
        FF_ALLOC_OR_GOTO(c, c->vYCoeffsBank, sizeof (vector signed short)*c->vLumFilterSize*c->dstH, fail);
        FF_ALLOC_OR_GOTO(c, c->vCCoeffsBank, sizeof (vector signed short)*c->vChrFilterSize*c->chrDstH, fail);

        for (i=0;i<c->vLumFilterSize*c->dstH;i++) {
            int j;
            short *p = (short *)&c->vYCoeffsBank[i];
            for (j=0;j<8;j++)
                p[j] = c->vLumFilter[i];
        }

        for (i=0;i<c->vChrFilterSize*c->chrDstH;i++) {
            int j;
            short *p = (short *)&c->vCCoeffsBank[i];
            for (j=0;j<8;j++)
                p[j] = c->vChrFilter[i];
        }
#endif
    }

    // calculate buffer sizes so that they won't run out while handling these damn slices
    c->vLumBufSize= c->vLumFilterSize;
    c->vChrBufSize= c->vChrFilterSize;
    for (i=0; i<dstH; i++) {
        int chrI= (int64_t)i*c->chrDstH / dstH;
        int nextSlice= FFMAX(c->vLumFilterPos[i   ] + c->vLumFilterSize - 1,
                           ((c->vChrFilterPos[chrI] + c->vChrFilterSize - 1)<<c->chrSrcVSubSample));

        nextSlice>>= c->chrSrcVSubSample;
        nextSlice<<= c->chrSrcVSubSample;
        if (c->vLumFilterPos[i   ] + c->vLumBufSize < nextSlice)
            c->vLumBufSize= nextSlice - c->vLumFilterPos[i];
        if (c->vChrFilterPos[chrI] + c->vChrBufSize < (nextSlice>>c->chrSrcVSubSample))
            c->vChrBufSize= (nextSlice>>c->chrSrcVSubSample) - c->vChrFilterPos[chrI];
    }

    // allocate pixbufs (we use dynamic allocation because otherwise we would need to
    // allocate several megabytes to handle all possible cases)
    FF_ALLOC_OR_GOTO(c, c->lumPixBuf, c->vLumBufSize*2*sizeof(int16_t*), fail);
    FF_ALLOC_OR_GOTO(c, c->chrUPixBuf, c->vChrBufSize*2*sizeof(int16_t*), fail);
    FF_ALLOC_OR_GOTO(c, c->chrVPixBuf, c->vChrBufSize*2*sizeof(int16_t*), fail);
    if (CONFIG_SWSCALE_ALPHA && isALPHA(c->srcFormat) && isALPHA(c->dstFormat))
        FF_ALLOCZ_OR_GOTO(c, c->alpPixBuf, c->vLumBufSize*2*sizeof(int16_t*), fail);
    //Note we need at least one pixel more at the end because of the MMX code (just in case someone wanna replace the 4000/8000)
    /* align at 16 bytes for AltiVec */
    for (i=0; i<c->vLumBufSize; i++) {
        FF_ALLOCZ_OR_GOTO(c, c->lumPixBuf[i+c->vLumBufSize], dst_stride+1, fail);
        c->lumPixBuf[i] = c->lumPixBuf[i+c->vLumBufSize];
    }
    c->uv_off = dst_stride_px;
    c->uv_offx2 = dst_stride;
    for (i=0; i<c->vChrBufSize; i++) {
        FF_ALLOC_OR_GOTO(c, c->chrUPixBuf[i+c->vChrBufSize], dst_stride*2+1, fail);
        c->chrUPixBuf[i] = c->chrUPixBuf[i+c->vChrBufSize];
        c->chrVPixBuf[i] = c->chrVPixBuf[i+c->vChrBufSize] = c->chrUPixBuf[i] + dst_stride_px;
    }
    if (CONFIG_SWSCALE_ALPHA && c->alpPixBuf)
        for (i=0; i<c->vLumBufSize; i++) {
            FF_ALLOCZ_OR_GOTO(c, c->alpPixBuf[i+c->vLumBufSize], dst_stride+1, fail);
            c->alpPixBuf[i] = c->alpPixBuf[i+c->vLumBufSize];
        }

    //try to avoid drawing green stuff between the right end and the stride end
    for (i=0; i<c->vChrBufSize; i++)
        memset(c->chrUPixBuf[i], 64, dst_stride*2+1);

    assert(c->chrDstH <= dstH);

    if (flags&SWS_PRINT_INFO) {
        if      (flags&SWS_FAST_BILINEAR) av_log(c, AV_LOG_INFO, "FAST_BILINEAR scaler, ");
        else if (flags&SWS_BILINEAR)      av_log(c, AV_LOG_INFO, "BILINEAR scaler, ");
        else if (flags&SWS_BICUBIC)       av_log(c, AV_LOG_INFO, "BICUBIC scaler, ");
        else if (flags&SWS_X)             av_log(c, AV_LOG_INFO, "Experimental scaler, ");
        else if (flags&SWS_POINT)         av_log(c, AV_LOG_INFO, "Nearest Neighbor / POINT scaler, ");
        else if (flags&SWS_AREA)          av_log(c, AV_LOG_INFO, "Area Averaging scaler, ");
        else if (flags&SWS_BICUBLIN)      av_log(c, AV_LOG_INFO, "luma BICUBIC / chroma BILINEAR scaler, ");
        else if (flags&SWS_GAUSS)         av_log(c, AV_LOG_INFO, "Gaussian scaler, ");
        else if (flags&SWS_SINC)          av_log(c, AV_LOG_INFO, "Sinc scaler, ");
        else if (flags&SWS_LANCZOS)       av_log(c, AV_LOG_INFO, "Lanczos scaler, ");
        else if (flags&SWS_SPLINE)        av_log(c, AV_LOG_INFO, "Bicubic spline scaler, ");
        else                              av_log(c, AV_LOG_INFO, "ehh flags invalid?! ");

        av_log(c, AV_LOG_INFO, "from %s to %s%s ",
               av_get_pix_fmt_name(srcFormat),
#ifdef DITHER1XBPP
               dstFormat == PIX_FMT_BGR555 || dstFormat == PIX_FMT_BGR565 ||
               dstFormat == PIX_FMT_RGB444BE || dstFormat == PIX_FMT_RGB444LE ||
               dstFormat == PIX_FMT_BGR444BE || dstFormat == PIX_FMT_BGR444LE ? "dithered " : "",
#else
               "",
#endif
               av_get_pix_fmt_name(dstFormat));

        if      (HAVE_MMX2     && cpu_flags & AV_CPU_FLAG_MMX2)    av_log(c, AV_LOG_INFO, "using MMX2\n");
        else if (HAVE_AMD3DNOW && cpu_flags & AV_CPU_FLAG_3DNOW)   av_log(c, AV_LOG_INFO, "using 3DNOW\n");
        else if (HAVE_MMX      && cpu_flags & AV_CPU_FLAG_MMX)     av_log(c, AV_LOG_INFO, "using MMX\n");
        else if (HAVE_ALTIVEC  && cpu_flags & AV_CPU_FLAG_ALTIVEC) av_log(c, AV_LOG_INFO, "using AltiVec\n");
        else                                   av_log(c, AV_LOG_INFO, "using C\n");

        if (HAVE_MMX && cpu_flags & AV_CPU_FLAG_MMX) {
            if (c->canMMX2BeUsed && (flags&SWS_FAST_BILINEAR))
                av_log(c, AV_LOG_VERBOSE, "using FAST_BILINEAR MMX2 scaler for horizontal scaling\n");
            else {
                if (c->hLumFilterSize==4)
                    av_log(c, AV_LOG_VERBOSE, "using 4-tap MMX scaler for horizontal luminance scaling\n");
                else if (c->hLumFilterSize==8)
                    av_log(c, AV_LOG_VERBOSE, "using 8-tap MMX scaler for horizontal luminance scaling\n");
                else
                    av_log(c, AV_LOG_VERBOSE, "using n-tap MMX scaler for horizontal luminance scaling\n");

                if (c->hChrFilterSize==4)
                    av_log(c, AV_LOG_VERBOSE, "using 4-tap MMX scaler for horizontal chrominance scaling\n");
                else if (c->hChrFilterSize==8)
                    av_log(c, AV_LOG_VERBOSE, "using 8-tap MMX scaler for horizontal chrominance scaling\n");
                else
                    av_log(c, AV_LOG_VERBOSE, "using n-tap MMX scaler for horizontal chrominance scaling\n");
            }
        } else {
#if HAVE_MMX
            av_log(c, AV_LOG_VERBOSE, "using x86 asm scaler for horizontal scaling\n");
#else
            if (flags & SWS_FAST_BILINEAR)
                av_log(c, AV_LOG_VERBOSE, "using FAST_BILINEAR C scaler for horizontal scaling\n");
            else
                av_log(c, AV_LOG_VERBOSE, "using C scaler for horizontal scaling\n");
#endif
        }
        if (isPlanarYUV(dstFormat)) {
            if (c->vLumFilterSize==1)
                av_log(c, AV_LOG_VERBOSE, "using 1-tap %s \"scaler\" for vertical scaling (YV12 like)\n",
                       (HAVE_MMX && cpu_flags & AV_CPU_FLAG_MMX) ? "MMX" : "C");
            else
                av_log(c, AV_LOG_VERBOSE, "using n-tap %s scaler for vertical scaling (YV12 like)\n",
                       (HAVE_MMX && cpu_flags & AV_CPU_FLAG_MMX) ? "MMX" : "C");
        } else {
            if (c->vLumFilterSize==1 && c->vChrFilterSize==2)
                av_log(c, AV_LOG_VERBOSE, "using 1-tap %s \"scaler\" for vertical luminance scaling (BGR)\n"
                       "      2-tap scaler for vertical chrominance scaling (BGR)\n",
                       (HAVE_MMX && cpu_flags & AV_CPU_FLAG_MMX) ? "MMX" : "C");
            else if (c->vLumFilterSize==2 && c->vChrFilterSize==2)
                av_log(c, AV_LOG_VERBOSE, "using 2-tap linear %s scaler for vertical scaling (BGR)\n",
                       (HAVE_MMX && cpu_flags & AV_CPU_FLAG_MMX) ? "MMX" : "C");
            else
                av_log(c, AV_LOG_VERBOSE, "using n-tap %s scaler for vertical scaling (BGR)\n",
                       (HAVE_MMX && cpu_flags & AV_CPU_FLAG_MMX) ? "MMX" : "C");
        }

        if (dstFormat==PIX_FMT_BGR24)
            av_log(c, AV_LOG_VERBOSE, "using %s YV12->BGR24 converter\n",
                   (HAVE_MMX2 && cpu_flags & AV_CPU_FLAG_MMX2) ? "MMX2" :
                   ((HAVE_MMX && cpu_flags & AV_CPU_FLAG_MMX) ? "MMX" : "C"));
        else if (dstFormat==PIX_FMT_RGB32)
            av_log(c, AV_LOG_VERBOSE, "using %s YV12->BGR32 converter\n",
                   (HAVE_MMX && cpu_flags & AV_CPU_FLAG_MMX) ? "MMX" : "C");
        else if (dstFormat==PIX_FMT_BGR565)
            av_log(c, AV_LOG_VERBOSE, "using %s YV12->BGR16 converter\n",
                   (HAVE_MMX && cpu_flags & AV_CPU_FLAG_MMX) ? "MMX" : "C");
        else if (dstFormat==PIX_FMT_BGR555)
            av_log(c, AV_LOG_VERBOSE, "using %s YV12->BGR15 converter\n",
                   (HAVE_MMX && cpu_flags & AV_CPU_FLAG_MMX) ? "MMX" : "C");
        else if (dstFormat == PIX_FMT_RGB444BE || dstFormat == PIX_FMT_RGB444LE ||
                 dstFormat == PIX_FMT_BGR444BE || dstFormat == PIX_FMT_BGR444LE)
            av_log(c, AV_LOG_VERBOSE, "using %s YV12->BGR12 converter\n",
                   (HAVE_MMX && cpu_flags & AV_CPU_FLAG_MMX) ? "MMX" : "C");

        av_log(c, AV_LOG_VERBOSE, "%dx%d -> %dx%d\n", srcW, srcH, dstW, dstH);
        av_log(c, AV_LOG_DEBUG, "lum srcW=%d srcH=%d dstW=%d dstH=%d xInc=%d yInc=%d\n",
               c->srcW, c->srcH, c->dstW, c->dstH, c->lumXInc, c->lumYInc);
        av_log(c, AV_LOG_DEBUG, "chr srcW=%d srcH=%d dstW=%d dstH=%d xInc=%d yInc=%d\n",
               c->chrSrcW, c->chrSrcH, c->chrDstW, c->chrDstH, c->chrXInc, c->chrYInc);
    }

    c->swScale= ff_getSwsFunc(c);
    return 0;
fail: //FIXME replace things by appropriate error codes
    return -1;
}

#if FF_API_SWS_GETCONTEXT
SwsContext *sws_getContext(int srcW, int srcH, enum PixelFormat srcFormat,
                           int dstW, int dstH, enum PixelFormat dstFormat, int flags,
                           SwsFilter *srcFilter, SwsFilter *dstFilter, const double *param)
{
    SwsContext *c;

    if(!(c=sws_alloc_context()))
        return NULL;

    c->flags= flags;
    c->srcW= srcW;
    c->srcH= srcH;
    c->dstW= dstW;
    c->dstH= dstH;
    c->srcRange = handle_jpeg(&srcFormat);
    c->dstRange = handle_jpeg(&dstFormat);
    c->srcFormat= srcFormat;
    c->dstFormat= dstFormat;

    if (param) {
        c->param[0] = param[0];
        c->param[1] = param[1];
    }
    sws_setColorspaceDetails(c, ff_yuv2rgb_coeffs[SWS_CS_DEFAULT], c->srcRange, ff_yuv2rgb_coeffs[SWS_CS_DEFAULT] /* FIXME*/, c->dstRange, 0, 1<<16, 1<<16);

    if(sws_init_context(c, srcFilter, dstFilter) < 0){
        sws_freeContext(c);
        return NULL;
    }

    return c;
}
#endif

SwsFilter *sws_getDefaultFilter(float lumaGBlur, float chromaGBlur,
                                float lumaSharpen, float chromaSharpen,
                                float chromaHShift, float chromaVShift,
                                int verbose)
{
    SwsFilter *filter= av_malloc(sizeof(SwsFilter));
    if (!filter)
        return NULL;

    if (lumaGBlur!=0.0) {
        filter->lumH= sws_getGaussianVec(lumaGBlur, 3.0);
        filter->lumV= sws_getGaussianVec(lumaGBlur, 3.0);
    } else {
        filter->lumH= sws_getIdentityVec();
        filter->lumV= sws_getIdentityVec();
    }

    if (chromaGBlur!=0.0) {
        filter->chrH= sws_getGaussianVec(chromaGBlur, 3.0);
        filter->chrV= sws_getGaussianVec(chromaGBlur, 3.0);
    } else {
        filter->chrH= sws_getIdentityVec();
        filter->chrV= sws_getIdentityVec();
    }

    if (chromaSharpen!=0.0) {
        SwsVector *id= sws_getIdentityVec();
        sws_scaleVec(filter->chrH, -chromaSharpen);
        sws_scaleVec(filter->chrV, -chromaSharpen);
        sws_addVec(filter->chrH, id);
        sws_addVec(filter->chrV, id);
        sws_freeVec(id);
    }

    if (lumaSharpen!=0.0) {
        SwsVector *id= sws_getIdentityVec();
        sws_scaleVec(filter->lumH, -lumaSharpen);
        sws_scaleVec(filter->lumV, -lumaSharpen);
        sws_addVec(filter->lumH, id);
        sws_addVec(filter->lumV, id);
        sws_freeVec(id);
    }

    if (chromaHShift != 0.0)
        sws_shiftVec(filter->chrH, (int)(chromaHShift+0.5));

    if (chromaVShift != 0.0)
        sws_shiftVec(filter->chrV, (int)(chromaVShift+0.5));

    sws_normalizeVec(filter->chrH, 1.0);
    sws_normalizeVec(filter->chrV, 1.0);
    sws_normalizeVec(filter->lumH, 1.0);
    sws_normalizeVec(filter->lumV, 1.0);

    if (verbose) sws_printVec2(filter->chrH, NULL, AV_LOG_DEBUG);
    if (verbose) sws_printVec2(filter->lumH, NULL, AV_LOG_DEBUG);

    return filter;
}

SwsVector *sws_allocVec(int length)
{
    SwsVector *vec = av_malloc(sizeof(SwsVector));
    if (!vec)
        return NULL;
    vec->length = length;
    vec->coeff  = av_malloc(sizeof(double) * length);
    if (!vec->coeff)
        av_freep(&vec);
    return vec;
}

SwsVector *sws_getGaussianVec(double variance, double quality)
{
    const int length= (int)(variance*quality + 0.5) | 1;
    int i;
    double middle= (length-1)*0.5;
    SwsVector *vec= sws_allocVec(length);

    if (!vec)
        return NULL;

    for (i=0; i<length; i++) {
        double dist= i-middle;
        vec->coeff[i]= exp(-dist*dist/(2*variance*variance)) / sqrt(2*variance*M_PI);
    }

    sws_normalizeVec(vec, 1.0);

    return vec;
}

SwsVector *sws_getConstVec(double c, int length)
{
    int i;
    SwsVector *vec= sws_allocVec(length);

    if (!vec)
        return NULL;

    for (i=0; i<length; i++)
        vec->coeff[i]= c;

    return vec;
}

SwsVector *sws_getIdentityVec(void)
{
    return sws_getConstVec(1.0, 1);
}

static double sws_dcVec(SwsVector *a)
{
    int i;
    double sum=0;

    for (i=0; i<a->length; i++)
        sum+= a->coeff[i];

    return sum;
}

void sws_scaleVec(SwsVector *a, double scalar)
{
    int i;

    for (i=0; i<a->length; i++)
        a->coeff[i]*= scalar;
}

void sws_normalizeVec(SwsVector *a, double height)
{
    sws_scaleVec(a, height/sws_dcVec(a));
}

static SwsVector *sws_getConvVec(SwsVector *a, SwsVector *b)
{
    int length= a->length + b->length - 1;
    int i, j;
    SwsVector *vec= sws_getConstVec(0.0, length);

    if (!vec)
        return NULL;

    for (i=0; i<a->length; i++) {
        for (j=0; j<b->length; j++) {
            vec->coeff[i+j]+= a->coeff[i]*b->coeff[j];
        }
    }

    return vec;
}

static SwsVector *sws_sumVec(SwsVector *a, SwsVector *b)
{
    int length= FFMAX(a->length, b->length);
    int i;
    SwsVector *vec= sws_getConstVec(0.0, length);

    if (!vec)
        return NULL;

    for (i=0; i<a->length; i++) vec->coeff[i + (length-1)/2 - (a->length-1)/2]+= a->coeff[i];
    for (i=0; i<b->length; i++) vec->coeff[i + (length-1)/2 - (b->length-1)/2]+= b->coeff[i];

    return vec;
}

static SwsVector *sws_diffVec(SwsVector *a, SwsVector *b)
{
    int length= FFMAX(a->length, b->length);
    int i;
    SwsVector *vec= sws_getConstVec(0.0, length);

    if (!vec)
        return NULL;

    for (i=0; i<a->length; i++) vec->coeff[i + (length-1)/2 - (a->length-1)/2]+= a->coeff[i];
    for (i=0; i<b->length; i++) vec->coeff[i + (length-1)/2 - (b->length-1)/2]-= b->coeff[i];

    return vec;
}

/* shift left / or right if "shift" is negative */
static SwsVector *sws_getShiftedVec(SwsVector *a, int shift)
{
    int length= a->length + FFABS(shift)*2;
    int i;
    SwsVector *vec= sws_getConstVec(0.0, length);

    if (!vec)
        return NULL;

    for (i=0; i<a->length; i++) {
        vec->coeff[i + (length-1)/2 - (a->length-1)/2 - shift]= a->coeff[i];
    }

    return vec;
}

void sws_shiftVec(SwsVector *a, int shift)
{
    SwsVector *shifted= sws_getShiftedVec(a, shift);
    av_free(a->coeff);
    a->coeff= shifted->coeff;
    a->length= shifted->length;
    av_free(shifted);
}

void sws_addVec(SwsVector *a, SwsVector *b)
{
    SwsVector *sum= sws_sumVec(a, b);
    av_free(a->coeff);
    a->coeff= sum->coeff;
    a->length= sum->length;
    av_free(sum);
}

void sws_subVec(SwsVector *a, SwsVector *b)
{
    SwsVector *diff= sws_diffVec(a, b);
    av_free(a->coeff);
    a->coeff= diff->coeff;
    a->length= diff->length;
    av_free(diff);
}

void sws_convVec(SwsVector *a, SwsVector *b)
{
    SwsVector *conv= sws_getConvVec(a, b);
    av_free(a->coeff);
    a->coeff= conv->coeff;
    a->length= conv->length;
    av_free(conv);
}

SwsVector *sws_cloneVec(SwsVector *a)
{
    int i;
    SwsVector *vec= sws_allocVec(a->length);

    if (!vec)
        return NULL;

    for (i=0; i<a->length; i++) vec->coeff[i]= a->coeff[i];

    return vec;
}

void sws_printVec2(SwsVector *a, AVClass *log_ctx, int log_level)
{
    int i;
    double max=0;
    double min=0;
    double range;

    for (i=0; i<a->length; i++)
        if (a->coeff[i]>max) max= a->coeff[i];

    for (i=0; i<a->length; i++)
        if (a->coeff[i]<min) min= a->coeff[i];

    range= max - min;

    for (i=0; i<a->length; i++) {
        int x= (int)((a->coeff[i]-min)*60.0/range +0.5);
        av_log(log_ctx, log_level, "%1.3f ", a->coeff[i]);
        for (;x>0; x--) av_log(log_ctx, log_level, " ");
        av_log(log_ctx, log_level, "|\n");
    }
}

#if LIBSWSCALE_VERSION_MAJOR < 1
void sws_printVec(SwsVector *a)
{
    sws_printVec2(a, NULL, AV_LOG_DEBUG);
}
#endif

void sws_freeVec(SwsVector *a)
{
    if (!a) return;
    av_freep(&a->coeff);
    a->length=0;
    av_free(a);
}

void sws_freeFilter(SwsFilter *filter)
{
    if (!filter) return;

    if (filter->lumH) sws_freeVec(filter->lumH);
    if (filter->lumV) sws_freeVec(filter->lumV);
    if (filter->chrH) sws_freeVec(filter->chrH);
    if (filter->chrV) sws_freeVec(filter->chrV);
    av_free(filter);
}

void sws_freeContext(SwsContext *c)
{
    int i;
    if (!c) return;

    if (c->lumPixBuf) {
        for (i=0; i<c->vLumBufSize; i++)
            av_freep(&c->lumPixBuf[i]);
        av_freep(&c->lumPixBuf);
    }

    if (c->chrUPixBuf) {
        for (i=0; i<c->vChrBufSize; i++)
            av_freep(&c->chrUPixBuf[i]);
        av_freep(&c->chrUPixBuf);
        av_freep(&c->chrVPixBuf);
    }

    if (CONFIG_SWSCALE_ALPHA && c->alpPixBuf) {
        for (i=0; i<c->vLumBufSize; i++)
            av_freep(&c->alpPixBuf[i]);
        av_freep(&c->alpPixBuf);
    }

    av_freep(&c->vLumFilter);
    av_freep(&c->vChrFilter);
    av_freep(&c->hLumFilter);
    av_freep(&c->hChrFilter);
#if HAVE_ALTIVEC
    av_freep(&c->vYCoeffsBank);
    av_freep(&c->vCCoeffsBank);
#endif

    av_freep(&c->vLumFilterPos);
    av_freep(&c->vChrFilterPos);
    av_freep(&c->hLumFilterPos);
    av_freep(&c->hChrFilterPos);

#if HAVE_MMX
#ifdef MAP_ANONYMOUS
    if (c->lumMmx2FilterCode) munmap(c->lumMmx2FilterCode, c->lumMmx2FilterCodeSize);
    if (c->chrMmx2FilterCode) munmap(c->chrMmx2FilterCode, c->chrMmx2FilterCodeSize);
#elif HAVE_VIRTUALALLOC
    if (c->lumMmx2FilterCode) VirtualFree(c->lumMmx2FilterCode, 0, MEM_RELEASE);
    if (c->chrMmx2FilterCode) VirtualFree(c->chrMmx2FilterCode, 0, MEM_RELEASE);
#else
    av_free(c->lumMmx2FilterCode);
    av_free(c->chrMmx2FilterCode);
#endif
    c->lumMmx2FilterCode=NULL;
    c->chrMmx2FilterCode=NULL;
#endif /* HAVE_MMX */

    av_freep(&c->yuvTable);
    av_freep(&c->formatConvBuffer);

    av_free(c);
}

struct SwsContext *sws_getCachedContext(struct SwsContext *context,
                                        int srcW, int srcH, enum PixelFormat srcFormat,
                                        int dstW, int dstH, enum PixelFormat dstFormat, int flags,
                                        SwsFilter *srcFilter, SwsFilter *dstFilter, const double *param)
{
    static const double default_param[2] = {SWS_PARAM_DEFAULT, SWS_PARAM_DEFAULT};

    if (!param)
        param = default_param;

    if (context &&
        (context->srcW      != srcW      ||
         context->srcH      != srcH      ||
         context->srcFormat != srcFormat ||
         context->dstW      != dstW      ||
         context->dstH      != dstH      ||
         context->dstFormat != dstFormat ||
         context->flags     != flags     ||
         context->param[0]  != param[0]  ||
         context->param[1]  != param[1])) {
        sws_freeContext(context);
        context = NULL;
    }

    if (!context) {
        if (!(context = sws_alloc_context()))
            return NULL;
        context->srcW      = srcW;
        context->srcH      = srcH;
        context->srcRange  = handle_jpeg(&srcFormat);
        context->srcFormat = srcFormat;
        context->dstW      = dstW;
        context->dstH      = dstH;
        context->dstRange  = handle_jpeg(&dstFormat);
        context->dstFormat = dstFormat;
        context->flags     = flags;
        context->param[0]  = param[0];
        context->param[1]  = param[1];
        sws_setColorspaceDetails(context, ff_yuv2rgb_coeffs[SWS_CS_DEFAULT], context->srcRange, ff_yuv2rgb_coeffs[SWS_CS_DEFAULT] /* FIXME*/, context->dstRange, 0, 1<<16, 1<<16);
        if (sws_init_context(context, srcFilter, dstFilter) < 0) {
            sws_freeContext(context);
            return NULL;
        }
    }
    return context;
}
<|MERGE_RESOLUTION|>--- conflicted
+++ resolved
@@ -19,10 +19,7 @@
  */
 
 #define _SVID_SOURCE //needed for MAP_ANONYMOUS
-<<<<<<< HEAD
 #define _DARWIN_C_SOURCE // needed for MAP_ANON
-=======
->>>>>>> d912a30c
 #include <inttypes.h>
 #include <string.h>
 #include <math.h>
